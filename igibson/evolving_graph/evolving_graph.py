--- conflicted
+++ resolved
@@ -75,10 +75,7 @@
         self.error_type = []
         self.error_info = []
         self.hidden_add = False
-<<<<<<< HEAD
-=======
         self.special_function_1 = None # this function is used to handle clean, False is dusty related, while True is stained related
->>>>>>> 3c1467b9
     def update_error(self, error_type: ErrorType, error_info):
         if not self.hidden_add:
             self.error_type.append(str(error_type))
@@ -95,10 +92,7 @@
         self.hidden_add = True
     def reset_hidden_add(self):
         self.hidden_add = False
-<<<<<<< HEAD
-=======
-
->>>>>>> 3c1467b9
+
 
 class GraphState():
     def __init__(self,name_to_obj):
@@ -353,12 +347,7 @@
                     print(f"<Error> {ErrorType.AFFORDANCE_ERROR} <Reason> Cannot grasp floor (GRASP)")
                     return False
                 
-<<<<<<< HEAD
                 if self.obj.bounding_box[0]*self.obj.bounding_box[1]*self.obj.bounding_box[2]>1:
-=======
-                if self.obj.bounding_box[0]*self.obj.bounding_box[1]*self.obj.bounding_box[2]>1.5:
->>>>>>> 3c1467b9
-                    error_info.update_error(ErrorType.AFFORDANCE_ERROR, f"Object {self.obj.name} too big to grasp")
                     print(f"<Error> {ErrorType.AFFORDANCE_ERROR} <Reason> Object too big to grasp (GRASP)")
                     return False
 
@@ -643,11 +632,7 @@
 
     def pour_onto(self, error_info: ErrorInfo, tar_obj:URDFObject,hand:str):
         ## Precondition check
-<<<<<<< HEAD
-        precond=PlacePrecond(tar_obj,hand,self.name_to_obj)
-=======
         precond=PourPrecond(tar_obj,hand,self.name_to_obj)
->>>>>>> 3c1467b9
         if not precond.check_precond(error_info, self.cur_state):
             return False
         
@@ -991,10 +976,6 @@
         print(f"Cook {obj.name} success")
         return True
     ##################### for behavior task eval #####################
-<<<<<<< HEAD
-    def navigate(self, error_info: ErrorInfo, obj:URDFObject):
-        return self.navigate_to(error_info, obj)
-    
     def left_grasp(self, error_info: ErrorInfo, obj:URDFObject):
         return self.grasp(error_info, obj,'left_hand')
     
@@ -1007,20 +988,6 @@
     def right_release(self, error_info: ErrorInfo, obj:URDFObject):
         return self.release(error_info, 'right_hand', obj)
     
-=======
-    def left_grasp(self, error_info: ErrorInfo, obj:URDFObject):
-        return self.grasp(error_info, obj,'left_hand')
-    
-    def right_grasp(self, error_info: ErrorInfo, obj:URDFObject):
-        return self.grasp(error_info, obj,'right_hand')
-    
-    def left_release(self, error_info: ErrorInfo, obj:URDFObject):
-        return self.release(error_info, 'left_hand', obj)
-    
-    def right_release(self, error_info: ErrorInfo, obj:URDFObject):
-        return self.release(error_info, 'right_hand', obj)
-    
->>>>>>> 3c1467b9
     def left_place_ontop(self, error_info: ErrorInfo, obj):
         if isinstance(obj, RoomFloor):
             return self.place_ontop_floor(error_info, obj, 'left_hand')
@@ -1095,15 +1062,6 @@
         return self.place_under(error_info, obj, 'right_hand')
     
     def clean(self, error_info: ErrorInfo, obj):
-<<<<<<< HEAD
-        # clean will clean both dust and stain
-        flag1 = self.clean_dust(error_info, obj)
-        flag2 = self.clean_stain(error_info, obj)
-        rst = flag1 and flag2
-        if rst:
-            error_info.reset_error()
-        return rst
-=======
         if object_states.Dusty not in self.cur_state.graph.nodes[obj.name] and \
         object_states.Stained not in self.cur_state.graph.nodes[obj.name]:
             print(f"<Error> {ErrorType.AFFORDANCE_ERROR} <Reason> Object does not have target state (CLEAN)")
@@ -1127,7 +1085,6 @@
             return False
         return flag1 or flag2
 
->>>>>>> 3c1467b9
     
 class BasePrecond:
     def __init__(self,obj,name_to_obj):
@@ -1191,14 +1148,11 @@
         if self.obj==self.name_to_obj[state.robot_inventory[self.hand]]:
             print(f"<Error> {ErrorType.MISSING_STEP} <Reason> Release target obj first before place (PLACE)")
             error_info.update_error(ErrorType.MISSING_STEP, "Release target obj first before place (PLACE)")
-<<<<<<< HEAD
-=======
             return False
         
         if self.obj.name in state.get_all_inhand_objects(self.hand):
             print(f"<Error> {ErrorType.MISSING_STEP} <Reason> Release target obj first before place (PLACE)")
             error_info.update_error(ErrorType.MISSING_STEP, f"Release target obj {self.obj.name} first before place (PLACE)")
->>>>>>> 3c1467b9
             return False
         return True
 
