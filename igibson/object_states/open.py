--- conflicted
+++ resolved
@@ -18,11 +18,7 @@
 _BOTH_SIDES_METADATA_FIELD = "openable_both_sides"
 
 
-<<<<<<< HEAD
-def compute_joint_threshold(joint_info):
-=======
-def _compute_joint_threshold(joint_info, joint_direction):
->>>>>>> 1905bf30
+def compute_joint_threshold(joint_info, joint_direction):
     # Convert fractional threshold to actual joint position.
     f = _JOINT_THRESHOLD_BY_TYPE[joint_info.jointType]
     closed_end = joint_info.jointLowerLimit if joint_direction == 1 else joint_info.jointUpperLimit
@@ -83,21 +79,7 @@
 
 class Open(CachingEnabledObjectState, BooleanState):
     def _compute_value(self):
-<<<<<<< HEAD
-        relevant_joint_infos = get_relevant_joints(self.obj)
-        if not relevant_joint_infos:
-            return False
-
-        # Compute a boolean openness state for each joint by comparing positions to thresholds.
-        joint_ids = [joint_info.jointIndex for joint_info in relevant_joint_infos]
-        joint_thresholds = (compute_joint_threshold(joint_info) for joint_info in relevant_joint_infos)
-        joint_positions = utils.get_joint_positions(self.obj.get_body_id(), joint_ids)
-        joint_openness = (position > threshold for position, threshold in zip(joint_positions, joint_thresholds))
-
-        # Return open if any joint is open, false otherwise.
-        return any(joint_openness)
-=======
-        both_sides, relevant_joint_infos, joint_directions = _get_relevant_joints(self.obj)
+        both_sides, relevant_joint_infos, joint_directions = get_relevant_joints(self.obj)
         if not relevant_joint_infos:
             return False
 
@@ -113,7 +95,7 @@
             # Compute a boolean openness state for each joint by comparing positions to thresholds.
             joint_ids = [joint_info.jointIndex for joint_info in relevant_joint_infos]
             joint_thresholds = (
-                _compute_joint_threshold(joint_info, joint_direction * side)
+                compute_joint_threshold(joint_info, joint_direction * side)
                 for joint_info, joint_direction in zip(relevant_joint_infos, joint_directions)
             )
             joint_positions = utils.get_joint_positions(self.obj.get_body_id(), joint_ids)
@@ -127,7 +109,6 @@
 
         # The object is open only if it's open from all of its sides.
         return all(sides_openness)
->>>>>>> 1905bf30
 
     def _set_value(self, new_value, fully=False):
         """
@@ -137,26 +118,7 @@
         @param fully: whether the object should be fully opened/closed (e.g. all relevant joints to 0/1).
         @return: bool indicating setter success. Failure may happen due to unannotated objects.
         """
-<<<<<<< HEAD
-        relevant_joint_infos = get_relevant_joints(self.obj)
-        if not relevant_joint_infos:
-            return False
-
-        # All joints are relevant if we are closing, but if we are opening let's sample a subset.
-        if new_value and not fully:
-            num_to_open = random.randint(1, len(relevant_joint_infos))
-            relevant_joint_infos = random.sample(relevant_joint_infos, num_to_open)
-
-        # Go through the relevant joints & set random positions.
-        for joint_info in relevant_joint_infos:
-            joint_threshold = compute_joint_threshold(joint_info)
-
-            if new_value:
-                # Sample an open position.
-                if fully:
-                    joint_pos = joint_info.jointUpperLimit
-=======
-        both_sides, relevant_joint_infos, joint_directions = _get_relevant_joints(self.obj)
+        both_sides, relevant_joint_infos, joint_directions = get_relevant_joints(self.obj)
         if not relevant_joint_infos:
             return False
 
@@ -178,12 +140,11 @@
 
             # Go through the relevant joints & set random positions.
             for joint_info, joint_direction in zip(relevant_joint_infos, joint_directions):
-                threshold, open_end, closed_end = _compute_joint_threshold(joint_info, joint_direction * side)
+                threshold, open_end, closed_end = compute_joint_threshold(joint_info, joint_direction * side)
 
                 # Get the range
                 if new_value:
                     joint_range = (threshold, open_end)
->>>>>>> 1905bf30
                 else:
                     joint_range = (threshold, closed_end)
 
