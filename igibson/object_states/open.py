--- conflicted
+++ resolved
@@ -39,11 +39,6 @@
 def _get_relevant_joints(obj):
     if not hasattr(obj, "metadata"):
         return None, None, None
-<<<<<<< HEAD
-
-    both_sides = obj.metadata[_BOTH_SIDES_METADATA_FIELD] if _BOTH_SIDES_METADATA_FIELD in obj.metadata else False
-=======
->>>>>>> 6a6387c5
 
     both_sides = obj.metadata[_BOTH_SIDES_METADATA_FIELD] if _BOTH_SIDES_METADATA_FIELD in obj.metadata else False
 
