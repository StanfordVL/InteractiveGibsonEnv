--- conflicted
+++ resolved
@@ -101,14 +101,8 @@
             scene_kwargs = {}
         else:
             scene_kwargs = {
-<<<<<<< HEAD
-                "urdf_file": "{}_neurips_task_{}_{}_{}_fixed_furniture".format(
-                    scene_id, task, task_id, self.instance_id
-                ),
+                "urdf_file": "{}_task_{}_{}_{}_fixed_furniture".format(scene_id, task, task_id, self.instance_id),
                 "trav_map_resolution": 0.025,
-=======
-                "urdf_file": "{}_task_{}_{}_{}_fixed_furniture".format(scene_id, task, task_id, self.instance_id),
->>>>>>> e5906b7c
             }
         bddl.set_backend("iGibson")
         self.task = iGBEHAVIORActivityInstance(task, task_id)
