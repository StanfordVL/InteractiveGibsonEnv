import argparse
import time
from enum import IntEnum

import gym.spaces
import numpy as np
import pybullet as p

from igibson import object_states
from igibson.envs.behavior_env import BehaviorEnv
from igibson.external.pybullet_tools.utils import CIRCULAR_LIMITS
from igibson.object_states.on_floor import RoomFloor
from igibson.object_states.utils import sample_kinematics
from igibson.objects.articulated_object import URDFObject
from igibson.robots.behavior_robot import BRBody, BREye, BRHand
from igibson.utils.behavior_robot_planning_utils import dry_run_base_plan, plan_base_motion_br, plan_hand_motion_br
from igibson.utils.utils import restoreState


class ActionPrimitives(IntEnum):
    NAVIGATE_TO = 0
    LEFT_GRASP = 1
    RIGHT_GRASP = 2
    LEFT_PLACE_ONTOP = 3
    RIGHT_PLACE_ONTOP = 4
    LEFT_PLACE_INSIDE = 5
    RIGHT_PLACE_INSIDE = 6
    OPEN = 7
    CLOSE = 8


def get_aabb_volume(lo, hi):
    dimension = hi - lo
    return dimension[0] * dimension[1] * dimension[2]


def detect_collision(bodyA, object_in_hand=None):
    collision = False
    for body_id in range(p.getNumBodies()):
        if body_id == bodyA or body_id == object_in_hand:
            continue
        closest_points = p.getClosestPoints(bodyA, body_id, distance=0.01)
        if len(closest_points) > 0:
            collision = True
            break
    return collision


def detect_robot_collision(robot):
    left_object_in_hand = robot.links["left_hand"].object_in_hand
    right_object_in_hand = robot.links["right_hand"].object_in_hand
    return (
        detect_collision(robot.links["body"].get_body_id())
        or detect_collision(robot.links["left_hand"].get_body_id(), left_object_in_hand)
        or detect_collision(robot.links["right_hand"].get_body_id(), right_object_in_hand)
    )


class BehaviorMPEnv(BehaviorEnv):
    """
    iGibson Environment (OpenAI Gym interface)
    """

    def __init__(
        self,
        config_file,
        scene_id=None,
        mode="headless",
        action_timestep=1 / 10.0,
        physics_timestep=1 / 240.0,
        device_idx=0,
        automatic_reset=False,
        seed=0,
        action_filter="mobile_manipulation",
        use_motion_planning=False,
        activity_relevant_objects_only=True,
    ):
        """
        @param config_file: config_file path
        @param scene_id: override scene_id in config file
        :param mode: headless, headless_tensor, gui_interactive, gui_non_interactive
        @param action_timestep: environment executes action per action_timestep second
        @param physics_timestep: physics timestep for pybullet
        @param device_idx: which GPU to run the simulation and rendering on
        @param automatic_reset: whether to automatic reset after an episode finishes
        @param seed: RNG seed for sampling
        @param action_filter: see BehaviorEnv
        @param use_motion_planning: Whether motion-planned primitives or magic primitives should be used
        @param activity_relevant_objects_only: Whether the actions should be parameterized by AROs or all scene objs.
        """
        super(BehaviorMPEnv, self).__init__(
            config_file=config_file,
            scene_id=scene_id,
            mode=mode,
            action_timestep=action_timestep,
            physics_timestep=physics_timestep,
            device_idx=device_idx,
            action_filter=action_filter,
            seed=seed,
            automatic_reset=automatic_reset,
        )

        self.use_motion_planning = use_motion_planning
        self.activity_relevant_objects_only = activity_relevant_objects_only
        self.robots[0].initial_z_offset = 0.7

    def load_action_space(self):
        if self.activity_relevant_objects_only:
            self.addressable_objects = [
                item
                for item in self.task.object_scope.values()
                if isinstance(item, URDFObject) or isinstance(item, RoomFloor)
            ]
        else:
            self.addressable_objects = list(
                set(self.task.simulator.scene.objects_by_name.values()) | set(self.task.object_scope.values())
            )

        self.num_objects = len(self.addressable_objects)
        self.action_space = gym.spaces.Discrete(self.num_objects * len(ActionPrimitives))

    def get_body_ids(self, include_self=False):
        ids = []
        for object in self.scene.get_objects():
            if isinstance(object, URDFObject):
                ids.extend(object.body_ids)

        if include_self:
            ids.append(self.robots[0].links["left_hand"].get_body_id())
            ids.append(self.robots[0].links["body"].get_body_id())

        return ids

    def reset_and_release_hand(self, hand):
        self.robots[0].set_position_orientation(self.robots[0].get_position(), self.robots[0].get_orientation())
        for _ in range(100):
            self.robots[0].links[hand].set_close_fraction(0)
            self.robots[0].links[hand].trigger_fraction = 0
            p.stepSimulation()

    def step(self, action):
        obj_list_id = int(action) % self.num_objects
        action_primitive = int(action) // self.num_objects

        obj = self.addressable_objects[obj_list_id]
        if not (isinstance(obj, BRBody) or isinstance(obj, BRHand) or isinstance(obj, BREye)):
            if action_primitive == ActionPrimitives.NAVIGATE_TO:
                if self.navigate_to_obj(obj):
                    print("PRIMITIVE: navigate to {} success".format(obj.name))
                else:
                    print("PRIMITIVE: navigate to {} fail".format(obj.name))

            elif action_primitive == ActionPrimitives.RIGHT_GRASP or action_primitive == ActionPrimitives.LEFT_GRASP:
                hand = "right_hand" if action_primitive == ActionPrimitives.RIGHT_GRASP else "left_hand"
                obj_in_hand_id = self.robots[0].links[hand].object_in_hand
                obj_in_hand = self.scene.objects_by_id[obj_in_hand_id] if obj_in_hand_id is not None else None
                if obj_in_hand is None:
                    if isinstance(obj, URDFObject) and hasattr(obj, "states") and object_states.AABB in obj.states:
                        lo, hi = obj.states[object_states.AABB].get_value()
                        volume = get_aabb_volume(lo, hi)
                        if volume < 0.2 * 0.2 * 0.2 and not obj.main_body_is_fixed:  # we can only grasp small objects
                            self.navigate_if_needed(obj)
                            self.grasp_obj(obj, hand)
                            obj_in_hand_id = self.robots[0].links[hand].object_in_hand
                            obj_in_hand = (
                                self.scene.objects_by_id[obj_in_hand_id] if obj_in_hand_id is not None else None
                            )
                            print("PRIMITIVE: grasp {} success, obj in hand {}".format(obj.name, obj_in_hand))
                        else:
                            print("PRIMITIVE: grasp {} fail, too big or fixed".format(obj.name))
            elif (
                action_primitive == ActionPrimitives.LEFT_PLACE_ONTOP
                or action_primitive == ActionPrimitives.RIGHT_PLACE_ONTOP
            ):
                hand = "right_hand" if action_primitive == ActionPrimitives.RIGHT_PLACE_ONTOP else "left_hand"
                obj_in_hand_id = self.robots[0].links[hand].object_in_hand
                obj_in_hand = self.scene.objects_by_id[obj_in_hand_id] if obj_in_hand_id is not None else None
                if obj_in_hand is not None and obj_in_hand != obj:
                    print("PRIMITIVE:attempt to place {} ontop {}".format(obj_in_hand.name, obj.name))

                    if isinstance(obj, URDFObject):
                        self.navigate_if_needed(obj)

                        state = p.saveState()
                        result = sample_kinematics(
                            "onTop",
                            obj_in_hand,
                            obj,
                            True,
                            use_ray_casting_method=True,
                            max_trials=20,
                        )

                        if result:
                            pos = obj_in_hand.get_position()
                            orn = obj_in_hand.get_orientation()
                            self.place_obj(state, pos, orn, hand)
                            print("PRIMITIVE: place {} ontop {} success".format(obj_in_hand.name, obj.name))
                        else:
                            p.removeState(state)
                            print("PRIMITIVE: place {} ontop {} fail, sampling fail".format(obj_in_hand.name, obj.name))
                    else:
                        state = p.saveState()
                        result = sample_kinematics(
                            "onFloor", obj_in_hand, obj, True, use_ray_casting_method=True, max_trials=20
                        )
                        if result:
                            print("PRIMITIVE: place {} ontop {} success".format(obj_in_hand.name, obj.name))
                            pos = obj_in_hand.get_position()
                            orn = obj_in_hand.get_orientation()
                            self.place_obj(state, pos, orn, hand)
                        else:
                            print("PRIMITIVE: place {} ontop {} fail, sampling fail".format(obj_in_hand.name, obj.name))
                            p.removeState(state)

            elif (
                action_primitive == ActionPrimitives.LEFT_PLACE_INSIDE
                or action_primitive == ActionPrimitives.RIGHT_PLACE_INSIDE
            ):
                hand = "right_hand" if action_primitive == ActionPrimitives.RIGHT_PLACE_INSIDE else "left_hand"
                obj_in_hand_id = self.robots[0].links[hand].object_in_hand
                obj_in_hand = self.scene.objects_by_id[obj_in_hand_id] if obj_in_hand_id is not None else None
                if obj_in_hand is not None and obj_in_hand != obj and isinstance(obj, URDFObject):
                    print("PRIMITIVE:attempt to place {} inside {}".format(obj_in_hand.name, obj.name))
                    if (
                        hasattr(obj, "states")
                        and object_states.Open in obj.states
                        and obj.states[object_states.Open].get_value()
                    ) or (hasattr(obj, "states") and not object_states.Open in obj.states):
                        self.navigate_if_needed(obj)

                        state = p.saveState()
                        result = sample_kinematics(
                            "inside",
                            obj_in_hand,
                            obj,
                            True,
                            use_ray_casting_method=True,
                            max_trials=20,
                        )

                        if result:
                            pos = obj_in_hand.get_position()
                            orn = obj_in_hand.get_orientation()
                            self.place_obj(state, pos, orn, hand)
                            print("PRIMITIVE: place {} inside {} success".format(obj_in_hand.name, obj.name))
                        else:
                            print(
                                "PRIMITIVE: place {} inside {} fail, sampling fail".format(obj_in_hand.name, obj.name)
                            )
                            p.removeState(state)
                    else:
                        print(
                            "PRIMITIVE: place {} inside {} fail, need open not open".format(obj_in_hand.name, obj.name)
                        )
            elif action_primitive == ActionPrimitives.OPEN:
                self.navigate_if_needed(obj)

                if hasattr(obj, "states") and object_states.Open in obj.states:
                    obj.states[object_states.Open].set_value(True, fully=True)
                else:
                    print("PRIMITIVE open failed, cannot be opened")

            elif action_primitive == ActionPrimitives.CLOSE:
                self.navigate_if_needed(obj)

                if hasattr(obj, "states") and object_states.Open in obj.states:
                    obj.states[object_states.Open].set_value(False)
                else:
                    print("PRIMITIVE close failed, cannot be opened")

        state, reward, done, info = super(BehaviorMPEnv, self).step(np.zeros(17))
        print("PRIMITIVE satisfied predicates:", info["satisfied_predicates"])
        return state, reward, done, info

<<<<<<< HEAD
    def step_with_exec_info(self, action):
        """
        Same as the above step method, but returns an additional param (action_exec_status)
        that is True if the high-level action execution succeeded and False otherwise
        """
        obj_list_id = int(action) % self.num_objects
        action_primitive = int(action) // self.num_objects
        action_exec_status = False

        obj = self.task_relevant_objects[obj_list_id]
        if not (isinstance(obj, BRBody) or isinstance(obj, BRHand) or isinstance(obj, BREye)):
            if action_primitive == ActionPrimitives.NAVIGATE_TO:
                if self.navigate_to_obj(obj, use_motion_planning=self.use_motion_planning):
                    print("PRIMITIVE: navigate to {} success".format(obj.name))
                    action_exec_status = True
                else:
                    print("PRIMITIVE: navigate to {} fail".format(obj.name))

            elif action_primitive == ActionPrimitives.GRASP:
                if self.obj_in_hand is None:
                    if isinstance(obj, URDFObject) and hasattr(obj, "states") and object_states.AABB in obj.states:
                        lo, hi = obj.states[object_states.AABB].get_value()
                        volume = get_aabb_volume(lo, hi)
                        if (
                            volume < 0.2 * 0.2 * 0.2 and not obj.main_body_is_fixed
                        ):  # say we can only grasp small objects
                            if (
                                np.linalg.norm(np.array(obj.get_position()) - np.array(self.robots[0].get_position()))
                                < 2
                            ):
                                self.grasp_obj(obj, use_motion_planning=self.use_motion_planning)
                                print(
                                    "PRIMITIVE: grasp {} success, obj in hand {}".format(obj.name, self.obj_in_hand)
                                )
                                action_exec_status = True
                            else:
                                print("PRIMITIVE: grasp {} fail, too far".format(obj.name))
                        else:
                            print("PRIMITIVE: grasp {} fail, too big or fixed".format(obj.name))
            elif action_primitive == ActionPrimitives.PLACE_ONTOP:
                if self.obj_in_hand is not None and self.obj_in_hand != obj:
                    print("PRIMITIVE:attempt to place {} ontop {}".format(self.obj_in_hand.name, obj.name))

                    if isinstance(obj, URDFObject):
                        if np.linalg.norm(np.array(obj.get_position()) - np.array(self.robots[0].get_position())) < 2:
                            state = p.saveState()
                            result = sample_kinematics(
                                "onTop",
                                self.obj_in_hand,
                                obj,
                                True,
                                use_ray_casting_method=True,
                                max_trials=20,
                                skip_falling=True,
                            )
                            if result:
                                print(
                                    "PRIMITIVE: place {} ontop {} success".format(self.obj_in_hand.name, obj.name)
                                )
                                action_exec_status = True
                                pos = self.obj_in_hand.get_position()
                                orn = self.obj_in_hand.get_orientation()
                                self.place_obj(state, pos, orn, use_motion_planning=self.use_motion_planning)
                            else:
                                p.removeState(state)
                                print(
                                    "PRIMITIVE: place {} ontop {} fail, sampling fail".format(
                                        self.obj_in_hand.name, obj.name
                                    )
                                )

                        else:
                            print(
                                "PRIMITIVE: place {} ontop {} fail, too far".format(self.obj_in_hand.name, obj.name)
                            )
                    else:
                        state = p.saveState()
                        result = sample_kinematics(
                            "onFloor",
                            self.obj_in_hand,
                            obj,
                            True,
                            use_ray_casting_method=True,
                            max_trials=20,
                            skip_falling=True,
                        )
                        if result:
                            print(
                                "PRIMITIVE: place {} ontop {} success".format(self.obj_in_hand.name, obj.name)
                            )
                            action_exec_status = True
                            pos = self.obj_in_hand.get_position()
                            orn = self.obj_in_hand.get_orientation()
                            self.place_obj(state, pos, orn, use_motion_planning=self.use_motion_planning)
                        else:
                            print(
                                "PRIMITIVE: place {} ontop {} fail, sampling fail".format(
                                    self.obj_in_hand.name, obj.name
                                )
                            )
                            p.removeState(state)

            elif action_primitive == ActionPrimitives.PLACE_INSIDE:
                if self.obj_in_hand is not None and self.obj_in_hand != obj and isinstance(obj, URDFObject):
                    print("PRIMITIVE:attempt to place {} inside {}".format(self.obj_in_hand.name, obj.name))
                    if np.linalg.norm(np.array(obj.get_position()) - np.array(self.robots[0].get_position())) < 2:
                        if (
                            hasattr(obj, "states")
                            and object_states.Open in obj.states
                            and obj.states[object_states.Open].get_value()
                        ) or (hasattr(obj, "states") and not object_states.Open in obj.states):
                            state = p.saveState()
                            result = sample_kinematics(
                                "inside",
                                self.obj_in_hand,
                                obj,
                                True,
                                use_ray_casting_method=True,
                                max_trials=20,
                                skip_falling=True,
                            )
                            if result:
                                print(
                                    "PRIMITIVE: place {} inside {} success".format(self.obj_in_hand.name, obj.name)
                                )
                                action_exec_status = True
                                pos = self.obj_in_hand.get_position()
                                orn = self.obj_in_hand.get_orientation()
                                self.place_obj(state, pos, orn, use_motion_planning=self.use_motion_planning)
                            else:
                                print(
                                    "PRIMITIVE: place {} inside {} fail, sampling fail".format(
                                        self.obj_in_hand.name, obj.name
                                    )
                                )
                                p.removeState(state)
                        else:
                            print(
                                "PRIMITIVE: place {} inside {} fail, need open not open".format(
                                    self.obj_in_hand.name, obj.name
                                )
                            )
                    else:
                        print(
                            "PRIMITIVE: place {} inside {} fail, too far".format(self.obj_in_hand.name, obj.name)
                        )
            elif action_primitive == ActionPrimitives.OPEN:
                if np.linalg.norm(np.array(obj.get_position()) - np.array(self.robots[0].get_position())) < 2:
                    if hasattr(obj, "states") and object_states.Open in obj.states:
                        action_exec_status = True
                        print("PRIMITIVE open succeeded")
                        obj.states[object_states.Open].set_value(True)
                    else:
                        print("PRIMITIVE open failed, cannot be opened")
                else:
                    print("PRIMITIVE open failed, too far")

            elif action_primitive == ActionPrimitives.CLOSE:
                if np.linalg.norm(np.array(obj.get_position()) - np.array(self.robots[0].get_position())) < 2:
                    if hasattr(obj, "states") and object_states.Open in obj.states:
                        action_exec_status = True
                        obj.states[object_states.Open].set_value(False)
                        print("PRIMITIVE close succeeded")
                    else:
                        print("PRIMITIVE close failed, cannot be opened")
                else:
                    print("PRIMITIVE close failed, too far")

        else:
            print(f"Attempted to execute a High Level Action whose target was the robot's body! This is incorrect, please pass a sensible high level action argument!")

        state, reward, done, info = super(BehaviorMPEnv, self).step(np.zeros(17))
        print("PRIMITIVE satisfied predicates:", info["satisfied_predicates"])
        return state, reward, done, info, action_exec_status

    def grasp_obj(self, obj, use_motion_planning=False):
        if use_motion_planning:
=======
    def grasp_obj(self, obj, hand):
        if self.use_motion_planning:
>>>>>>> c0dba219
            x, y, _ = obj.get_position()
            z = obj.states[object_states.AABB].get_value()[1][2]
            hand_x, hand_y, hand_z = self.robots[0].links[hand].get_position()

            # add a little randomness to avoid getting stuck
            x += np.random.uniform(-0.025, 0.025)
            y += np.random.uniform(-0.025, 0.025)
            z += np.random.uniform(-0.025, 0.025)

            minx = min(x, hand_x) - 0.5
            miny = min(y, hand_y) - 0.5
            minz = min(z, hand_z) - 0.5
            maxx = max(x, hand_x) + 0.5
            maxy = max(y, hand_y) + 0.5
            maxz = max(z, hand_z) + 0.5

            state = p.saveState()
            # plan a motion to above the object
            plan = plan_hand_motion_br(
                robot=self.robots[0],
                obj_in_hand=None,
                end_conf=[x, y, z + 0.05, 0, np.pi * 5 / 6.0, np.random.uniform(-np.pi, np.pi)],
                hand_limits=((minx, miny, minz), (maxx, maxy, maxz)),
                obstacles=self.get_body_ids(include_self=True),
            )
            restoreState(state)
            p.removeState(state)

            if plan is not None:
                grasp_success = self.execute_grasp_plan(plan, obj, hand)
                print("grasp success", grasp_success)
                if not grasp_success:
                    print("grasp failed")
                    self.reset_and_release_hand(hand)
            else:
                print("plan is None")
                self.reset_and_release_hand(hand)
                # reset hand
        else:
            obj.set_position(np.array(self.robots[0].links[hand].get_position()))  #  - np.array([0,0,0.05])
            self.robots[0].links[hand].set_close_fraction(1)
            self.robots[0].links[hand].trigger_fraction = 1
            p.stepSimulation()
            obj.set_position(np.array(self.robots[0].links[hand].get_position()))
            self.robots[0].links[hand].handle_assisted_grasping(
                np.zeros(
                    28,
                ),
                override_ag_data=(obj.get_body_id(), -1),
            )

    def execute_grasp_plan(self, plan, obj, hand):
        for x, y, z, roll, pitch, yaw in plan:
            self.robots[0].links[hand].move([x, y, z], p.getQuaternionFromEuler([roll, pitch, yaw]))
            p.stepSimulation()

        x, y, z, roll, pitch, yaw = plan[-1]

        for i in range(25):
            self.robots[0].links[hand].move([x, y, z - i * 0.005], p.getQuaternionFromEuler([roll, pitch, yaw]))
            p.stepSimulation()

        for _ in range(50):
            self.robots[0].links[hand].set_close_fraction(1)
            self.robots[0].links[hand].trigger_fraction = 1
            p.stepSimulation()

        grasp_success = (
            self.robots[0]
            .links[hand]
            .handle_assisted_grasping(
                np.zeros(
                    28,
                ),
                override_ag_data=(obj.get_body_id(), -1),
            )
        )

        for x, y, z, roll, pitch, yaw in plan[::-1]:
            self.robots[0].links[hand].move([x, y, z], p.getQuaternionFromEuler([roll, pitch, yaw]))
            p.stepSimulation()

        return grasp_success

    def place_obj(self, original_state, target_pos, target_orn, hand):
        obj_in_hand_id = self.robots[0].links[hand].object_in_hand
        obj_in_hand = self.scene.objects_by_id[obj_in_hand_id]

        pos = obj_in_hand.get_position()
        restoreState(original_state)
        p.removeState(original_state)
        if not self.use_motion_planning:
            self.reset_and_release_hand(hand)

            self.robots[0].links[hand].force_release_obj()
            obj_in_hand.set_position_orientation(target_pos, target_orn)

        else:
            x, y, z = target_pos
            hand_x, hand_y, hand_z = self.robots[0].links[hand].get_position()

            minx = min(x, hand_x) - 1
            miny = min(y, hand_y) - 1
            minz = min(z, hand_z) - 0.5
            maxx = max(x, hand_x) + 1
            maxy = max(y, hand_y) + 1
            maxz = max(z, hand_z) + 0.5

            state = p.saveState()
            obstacles = self.get_body_ids()
            obstacles.remove(self.obj_in_hand.get_body_id())
            plan = plan_hand_motion_br(
                robot=self.robots[0],
                obj_in_hand=obj_in_hand,
                end_conf=[x, y, z + 0.1, 0, np.pi * 5 / 6.0, 0],
                hand_limits=((minx, miny, minz), (maxx, maxy, maxz)),
                obstacles=obstacles,
            )  #
            restoreState(state)
            p.removeState(state)

            if plan:
                for x, y, z, roll, pitch, yaw in plan:
                    self.robots[0].links[hand].move([x, y, z], p.getQuaternionFromEuler([roll, pitch, yaw]))
                    p.stepSimulation()

                self.reset_and_release_hand(hand)

                # force release object to avoid dealing with stateful AG release mechanism
                self.robots[0].links[hand].force_release_obj()
                self.robots[0].set_position_orientation(self.robots[0].get_position(), self.robots[0].get_orientation())

                # reset the released object to zero velocity
                p.resetBaseVelocity(obj_in_hand.get_body_id(), linearVelocity=[0, 0, 0], angularVelocity=[0, 0, 0])

                # let object fall
                for _ in range(100):
                    p.stepSimulation()

    def sample_fn(self):
        random_point = self.scene.get_random_point()
        x, y = random_point[1][:2]
        theta = np.random.uniform(*CIRCULAR_LIMITS)
        return (x, y, theta)

    def navigate_to_obj(self, obj):
        # test agent positions around an obj
        # try to place the agent near the object, and rotate it to the object
        valid_position = None  # ((x,y,z),(roll, pitch, yaw))
        original_position = self.robots[0].get_position()
        original_orientation = self.robots[0].get_orientation()
        if isinstance(obj, URDFObject):
            distance_to_try = [0.6, 1.2, 1.8, 2.4]
            obj_pos = obj.get_position()
            for distance in distance_to_try:
                for _ in range(40):
                    yaw = np.random.uniform(-np.pi, np.pi)
                    pos = [obj_pos[0] + distance * np.cos(yaw), obj_pos[1] + distance * np.sin(yaw), 0.7]
                    orn = [0, 0, yaw - np.pi]
                    self.robots[0].set_position_orientation(pos, p.getQuaternionFromEuler(orn))
                    eye_pos = self.robots[0].links["eye"].get_position()
                    obj_pos = obj.get_position()
                    ray_test_res = p.rayTest(eye_pos, obj_pos)
                    blocked = False
                    if len(ray_test_res) > 0 and ray_test_res[0][0] != obj.get_body_id():
                        blocked = True

                    if not detect_robot_collision(self.robots[0]) and not blocked:
                        valid_position = (pos, orn)
                        break
                if valid_position is not None:
                    break
        else:
            for _ in range(120):
                _, pos = obj.scene.get_random_point_by_room_instance(obj.room_instance)
                yaw = np.random.uniform(-np.pi, np.pi)
                orn = [0, 0, yaw]
                self.robots[0].set_position_orientation(pos, p.getQuaternionFromEuler(orn))
                if not detect_robot_collision(self.robots[0]):
                    valid_position = (pos, orn)
                    break

        if valid_position is not None:
            target_x = valid_position[0][0]
            target_y = valid_position[0][1]
            x = original_position[0]
            y = original_position[1]
            minx = min(x, target_x) - 1
            miny = min(y, target_y) - 1
            maxx = max(x, target_x) + 1
            maxy = max(y, target_y) + 1

            if self.use_motion_planning:
                self.robots[0].set_position_orientation(original_position, original_orientation)
                plan = plan_base_motion_br(
                    robot=self.robots[0],
                    end_conf=[valid_position[0][0], valid_position[0][1], valid_position[1][2]],
                    base_limits=[(minx, miny), (maxx, maxy)],
                    obstacles=self.get_body_ids(),
                    override_sample_fn=self.sample_fn,
                )

                if plan is not None:
                    if self.mode != "headless":
                        dry_run_base_plan(robot=self.robots[0], plan=plan)
                    else:
                        # TODO: Still execute the plan in headless mode instead of just teleporting.
                        self.robots[0].set_position_orientation(
                            valid_position[0], p.getQuaternionFromEuler(valid_position[1])
                        )
                    return True
                else:
                    self.robots[0].set_position_orientation(original_position, original_orientation)
                    return False
            else:
                self.robots[0].set_position_orientation(valid_position[0], p.getQuaternionFromEuler(valid_position[1]))
                return True
        else:
            self.robots[0].set_position_orientation(original_position, original_orientation)
            return False

<<<<<<< HEAD
    def reset(self, resample_objects=False):
        # NOTE: The below line used to be super(BehaviorMPEnv, self, resample_objects=resample_objects).reset()
        # However, this causes an error because the super call only expects 2 args.
        obs = super(BehaviorMPEnv, self).reset()
        self.obj_in_hand = None
=======
    def navigate_if_needed(self, obj):
        if obj.states[object_states.InReachOfRobot].get_value():
            return

        for _ in range(10):
            if self.navigate_to_obj(obj):
                return
>>>>>>> c0dba219

    def reset(self, resample_objects=False):
        obs = super(BehaviorMPEnv, self).reset()
        for hand in ["left_hand", "right_hand"]:
            self.robots[0].links[hand].set_close_fraction(0)
            self.robots[0].links[hand].trigger_fraction = 0
            self.robots[0].links[hand].force_release_obj()
        return obs


if __name__ == "__main__":
    parser = argparse.ArgumentParser()
    parser.add_argument(
        "--config",
        "-c",
        default="igibson/examples/configs/behavior.yaml",
        help="which config file to use [default: use yaml files in examples/configs]",
    )
    parser.add_argument(
        "--mode",
        "-m",
        choices=["headless", "headless_tensor", "gui_interactive", "gui_non_interactive"],
        default="gui_interactive",
        help="which mode for simulation (default: gui_interactive)",
    )
    args = parser.parse_args()

    env = BehaviorMPEnv(
        config_file=args.config,
        mode=args.mode,
        action_timestep=1.0 / 300.0,
        physics_timestep=1.0 / 300.0,
        use_motion_planning=True,
    )
    step_time_list = []
    for episode in range(100):
        print("Episode: {}".format(episode))
        start = time.time()
        env.reset()

        for i in range(1000):  # 10 seconds
            action = env.action_space.sample()
            state, reward, done, info = env.step(action)
            print(reward, info)
            if done:
                break
        print("Episode finished after {} timesteps, took {} seconds.".format(env.current_step, time.time() - start))
    env.close()<|MERGE_RESOLUTION|>--- conflicted
+++ resolved
@@ -273,7 +273,6 @@
         print("PRIMITIVE satisfied predicates:", info["satisfied_predicates"])
         return state, reward, done, info
 
-<<<<<<< HEAD
     def step_with_exec_info(self, action):
         """
         Same as the above step method, but returns an additional param (action_exec_status)
@@ -451,10 +450,6 @@
 
     def grasp_obj(self, obj, use_motion_planning=False):
         if use_motion_planning:
-=======
-    def grasp_obj(self, obj, hand):
-        if self.use_motion_planning:
->>>>>>> c0dba219
             x, y, _ = obj.get_position()
             z = obj.states[object_states.AABB].get_value()[1][2]
             hand_x, hand_y, hand_z = self.robots[0].links[hand].get_position()
@@ -675,14 +670,7 @@
         else:
             self.robots[0].set_position_orientation(original_position, original_orientation)
             return False
-
-<<<<<<< HEAD
-    def reset(self, resample_objects=False):
-        # NOTE: The below line used to be super(BehaviorMPEnv, self, resample_objects=resample_objects).reset()
-        # However, this causes an error because the super call only expects 2 args.
-        obs = super(BehaviorMPEnv, self).reset()
-        self.obj_in_hand = None
-=======
+        
     def navigate_if_needed(self, obj):
         if obj.states[object_states.InReachOfRobot].get_value():
             return
@@ -690,7 +678,6 @@
         for _ in range(10):
             if self.navigate_to_obj(obj):
                 return
->>>>>>> c0dba219
 
     def reset(self, resample_objects=False):
         obs = super(BehaviorMPEnv, self).reset()
