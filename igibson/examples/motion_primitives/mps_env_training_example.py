import os

from stable_baselines3 import PPO

import igibson
from igibson.action_generators.motion_primitive_generator import MotionPrimitive, MotionPrimitiveActionGenerator
from igibson.envs.mps_env import MpsEnv

from tqdm.auto import tqdm
from stable_baselines3.common.callbacks import BaseCallback
from stable_baselines3.common.evaluation import evaluate_policy
from stable_baselines3.common.callbacks import CheckpointCallback
from stable_baselines3.common.env_util import make_vec_env
from stable_baselines3.common.vec_env import DummyVecEnv, SubprocVecEnv
from stable_baselines3.common.utils import set_random_seed

import cProfile as profile







class TqdmCallback(BaseCallback):
    def __init__(self):
        super().__init__()
        self.progress_bar = None

    def _on_training_start(self):
        self.progress_bar = tqdm(total=self.locals['total_timesteps'])

    def _on_step(self):
        self.progress_bar.update(1)
        return True

    def _on_training_end(self):
        self.progress_bar.close()
        self.progress_bar = None

config_filename = os.path.join(igibson.configs_path, "behavior_full_observability_Rs_int.yaml")

def make_env(rank, seed=0):
    """
    Utility function for multiprocessed env.

    :param env_id: (str) the environment ID
    :param num_env: (int) the number of environments you wish to have in subprocesses
    :param seed: (int) the inital seed for RNG
    :param rank: (int) index of the subprocess
    """
    def _init():
        env = MpsEnv(MotionPrimitiveActionGenerator, config_file=config_filename, mode="headless", use_pb_gui=False, action_timestep=1.0/30.0, physics_timestep=1.0/120.0)
        env.seed(seed + rank)
        return env
    set_random_seed(seed)
    return _init


def main():
    # In outer section of code
    # pr = profile.Profile()
    # pr.disable()
    # # In section you want to profile
    # pr.enable()
<<<<<<< HEAD
=======
    num_cpu = 1
>>>>>>> 55bd86f8

    # config_filename = os.path.join(igibson.configs_path, "behavior_full_observability_Rs_int.yaml")
    env = MpsEnv(
        MotionPrimitiveActionGenerator, config_file=config_filename, mode="headless", use_pb_gui=False,
        action_timestep=1.0/30.0, physics_timestep=1.0/120.0
    )
    # env = SubprocVecEnv([make_env(i) for i in range(num_cpu)])

    env._max_episode_steps = 10
    # eval_env = MpsEnv(
    #     MotionPrimitiveActionGenerator, config_file=config_filename, mode="headless", use_pb_gui=False
    # )
    # eval_env._max_episode_steps = 100

    # obj = env.scene.objects_by_category["hardback"][3]
    # obj1 = env.scene.objects_by_category["shelf"][1]
    # obj2 = env.scene.objects_by_category["hardback"][0]
    # action = env.action_generator.get_action_from_primitive_and_object(MotionPrimitive.NAVIGATE_TO, obj)
    # obs, reward, done, info = env.step(action)
    # action = env.action_generator.get_action_from_primitive_and_object(MotionPrimitive.GRASP, obj)
    # obs, reward, done, info = env.step(action)
    # action = env.action_generator.get_action_from_primitive_and_object(MotionPrimitive.NAVIGATE_TO, obj1)
    # obs, reward, done, info = env.step(action)
    # action = env.action_generator.get_action_from_primitive_and_object(MotionPrimitive.PLACE_INSIDE, obj1)
    # obs, reward, done, info = env.step(action)
    # action = env.action_generator.get_action_from_primitive_and_object(MotionPrimitive.NAVIGATE_TO, obj2)
    # obs, reward, done, info = env.step(action)
    # action = env.action_generator.get_action_from_primitive_and_object(MotionPrimitive.GRASP, obj2)
    # obs, reward, done, info = env.step(action)
    # action = env.action_generator.get_action_from_primitive_and_object(MotionPrimitive.NAVIGATE_TO, obj1)
    # obs, reward, done, info = env.step(action)
    # action = env.action_generator.get_action_from_primitive_and_object(MotionPrimitive.PLACE_INSIDE, obj1)
    # obs, reward, done, info = env.step(action)
    # env.close()
    # exit(0)
    # # Instantiate the agent
    
    # model = PPO('MlpPolicy', env, device="cpu", verbose=1, tensorboard_log="./tb")
    # model.load("save/ppo_mps")

    # del model

    model = PPO.load("save/ppo_mps_1", env=env)

    # mean_reward, std_reward = evaluate_policy(model, env, n_eval_episodes=1000, deterministic=True)
    # print(mean_reward, std_reward)
    # exit(0)

    # ckpt_callback = CheckpointCallback(save_freq=200, save_path="./save", name_prefix="ppo_mps_toy")
    # # Train the agent
    # model.learn(total_timesteps=int(1e4), callback=ckpt_callback)
    # # # Save the agent

<<<<<<< HEAD
    model.save("ppo_mps")
    # pr.disable()
    #
=======
    # model.save("save/ppo_mps_1")
    # pr.disable()

>>>>>>> 55bd86f8
    # # Back in outer section of code
    # pr.dump_stats('profile_1.pstat')
    # model.load("ppo_mps")
    # mean_reward, std_reward = evaluate_policy(model, env, n_eval_episodes=1, deterministic=True, render=True)
    # print(mean_reward, std_reward)
    obs = env.reset()
    # obs, reward, done, info = env.step(1)
    for i in range(10):
        action, _state = model.predict(obs, deterministic=True)
        print(obs, action)
        obs, reward, done, info = env.step(action)
        # env.render()
        if done:
          obs = env.reset()
          break


if __name__ == "__main__":
    main()<|MERGE_RESOLUTION|>--- conflicted
+++ resolved
@@ -63,10 +63,7 @@
     # pr.disable()
     # # In section you want to profile
     # pr.enable()
-<<<<<<< HEAD
-=======
     num_cpu = 1
->>>>>>> 55bd86f8
 
     # config_filename = os.path.join(igibson.configs_path, "behavior_full_observability_Rs_int.yaml")
     env = MpsEnv(
@@ -120,15 +117,9 @@
     # model.learn(total_timesteps=int(1e4), callback=ckpt_callback)
     # # # Save the agent
 
-<<<<<<< HEAD
-    model.save("ppo_mps")
-    # pr.disable()
-    #
-=======
     # model.save("save/ppo_mps_1")
     # pr.disable()
 
->>>>>>> 55bd86f8
     # # Back in outer section of code
     # pr.dump_stats('profile_1.pstat')
     # model.load("ppo_mps")
