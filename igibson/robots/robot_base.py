import inspect
import logging
from abc import ABCMeta, abstractmethod
from collections import OrderedDict
from copy import deepcopy

import gym
import numpy as np
import pybullet as p
from future.utils import with_metaclass

from igibson.controllers import ControlType, create_controller
from igibson.external.pybullet_tools.utils import get_joint_info
from igibson.object_states.utils import clear_cached_states
from igibson.objects.stateful_object import StatefulObject
from igibson.utils.python_utils import assert_valid_key, merge_nested_dicts
from igibson.utils.utils import rotate_vector_3d

log = logging.getLogger(__name__)

# Global dicts that will contain mappings
REGISTERED_ROBOTS = {}
ROBOT_TEMPLATE_CLASSES = {
    "BaseRobot",
    "ActiveCameraRobot",
    "TwoWheelRobot",
    "ManipulationRobot",
    "LocomotionRobot",
}


def register_robot(cls):
    if cls.__name__ not in REGISTERED_ROBOTS and cls.__name__ not in ROBOT_TEMPLATE_CLASSES:
        REGISTERED_ROBOTS[cls.__name__] = cls


class BaseRobot(StatefulObject):
    """
    Base class for mujoco xml/ROS urdf based robot agents.

    This class handles object loading, and provides method interfaces that should be
    implemented by subclassed robots.
    """

    def __init_subclass__(cls, **kwargs):
        """
        Registers all subclasses as part of this registry. This is useful to decouple internal codebase from external
        user additions. This way, users can add their custom robot by simply extending this Robot class,
        and it will automatically be registered internally. This allows users to then specify their robot
        directly in string-from in e.g., their config files, without having to manually set the str-to-class mapping
        in our code.
        """
        if not inspect.isabstract(cls):
            register_robot(cls)

    def __init__(
        self,
        name=None,
        control_freq=None,
        action_type="continuous",
        action_normalize=True,
        proprio_obs="default",
        reset_joint_pos=None,
        controller_config=None,
        base_name=None,
        scale=1.0,
        self_collision=False,
        **kwargs,
    ):
        """
        :param name: None or str, name of the robot object
        :param control_freq: float, control frequency (in Hz) at which to control the robot. If set to be None,
            simulator.import_object will automatically set the control frequency to be 1 / render_timestep by default.
        :param action_type: str, one of {discrete, continuous} - what type of action space to use
        :param action_normalize: bool, whether to normalize inputted actions. This will override any default values
         specified by this class.
        :param proprio_obs: str or tuple of str, proprioception observation key(s) to use for generating proprioceptive
            observations. If str, should be exactly "default" -- this results in the default proprioception observations
            being used, as defined by self.default_proprio_obs. See self._get_proprioception_dict for valid key choices
        :param reset_joint_pos: None or Array[float], if specified, should be the joint positions that the robot should
            be set to during a reset. If None (default), self.default_joint_pos will be used instead.
        :param controller_config: None or Dict[str, ...], nested dictionary mapping controller name(s) to specific controller
            configurations for this robot. This will override any default values specified by this class.
        :param base_name: None or str, robot link name that will represent the entire robot's frame of reference. If not None,
            this should correspond to one of the link names found in this robot's corresponding URDF / MJCF file.
            None defaults to the base link name used in @model_file
        :param scale: int, scaling factor for model (default is 1)
        :param self_collision: bool, whether to enable self collision
        :param **kwargs: see StatefulObject
        """
        if type(name) == dict:
            raise ValueError(
                "Robot name is a dict. You are probably using the deprecated constructor API which takes in robot_config (a dict) as input. Check the new API in BaseRobot."
            )

        super(BaseRobot, self).__init__(name=name, category="agent", abilities={"robot": {}}, **kwargs)

        self.base_name = base_name
        self.control_freq = control_freq
        self.scale = scale
        self.self_collision = self_collision
        assert_valid_key(key=action_type, valid_keys={"discrete", "continuous"}, name="action type")
        self.action_type = action_type
        self.action_normalize = action_normalize
        self.proprio_obs = self.default_proprio_obs if proprio_obs == "default" else list(proprio_obs)
        self.reset_joint_pos = reset_joint_pos if reset_joint_pos is None else np.array(reset_joint_pos)
        self.controller_config = {} if controller_config is None else controller_config

        # Initialize internal attributes that will be loaded later
        # These will have public interfaces
        self.simulator = None
        self.model_type = None
        self.action_list = None  # Array of discrete actions to deploy
        self._last_action = None
        self._links = None
        self._joints = None
        self._controllers = None
        self._mass = None
        self._joint_state = {  # This is filled in periodically every time self.update_state() is called
            "unnormalized": {
                "position": None,
                "velocity": None,
                "torque": None,
            },
            "normalized": {
                "position": None,
                "velocity": None,
                "torque": None,
            },
            "at_limits": None,
        }

    def _load(self, simulator):
        """
        Loads this pybullet model into the simulation. Should return a list of unique body IDs corresponding
        to this model.

        :param simulator: Simulator, iGibson simulator reference

        :return Array[int]: List of unique pybullet IDs corresponding to this model. This will usually
            only be a single value
        """
        log.debug("Loading robot model file: {}".format(self.model_file))

        # A persistent reference to simulator is needed for AG in ManipulationRobot
        self.simulator = simulator

        # Set the control frequency if one was not provided.
        expected_control_freq = 1.0 / simulator.render_timestep
        if self.control_freq is None:
            log.debug(
                "Control frequency is None - being set to default of 1 / render_timestep: %.4f", expected_control_freq
            )
            self.control_freq = expected_control_freq
        else:
            assert np.isclose(
                expected_control_freq, self.control_freq
            ), "Stored control frequency does not match environment's render timestep."

        # Set flags for loading model
        flags = p.URDF_USE_MATERIAL_COLORS_FROM_MTL
        if self.self_collision:
            flags = flags | p.URDF_USE_SELF_COLLISION | p.URDF_USE_SELF_COLLISION_EXCLUDE_PARENT

        # Run some sanity checks and load the model
        model_file_type = self.model_file.split(".")[-1]
        if model_file_type == "urdf":
            self.model_type = "URDF"
            body_ids = (p.loadURDF(self.model_file, globalScaling=self.scale, flags=flags),)
        else:
            self.model_type = "MJCF"
            assert self.scale == 1.0, (
                "robot scale must be 1.0 because pybullet does not support scaling " "for MJCF model (p.loadMJCF)"
            )
            body_ids = p.loadMJCF(self.model_file, flags=flags)

        # Load into simulator and initialize states
        for body_id in body_ids:
            simulator.load_object_in_renderer(self, body_id, self.class_id, **self._rendering_params)

        return body_ids

    def load(self, simulator):
        # Call the load function on the BaseObject through StatefulObject. This sets up the body_ids member.
        body_ids = super(BaseRobot, self).load(simulator)

        # Grab relevant references from the body IDs
        self._setup_references()

        # Disable collisions
        for names in self.disabled_collision_pairs:
            link_a = self._links[names[0]]
            link_b = self._links[names[1]]
            p.setCollisionFilterPair(link_a.body_id, link_b.body_id, link_a.link_id, link_b.link_id, 0)

        # Load controllers
        self._load_controllers()

        # Setup action space
        self._action_space = (
            self._create_discrete_action_space()
            if self.action_type == "discrete"
            else self._create_continuous_action_space()
        )

        # Validate this robot configuration
        self._validate_configuration()

        # Reset the robot and keep all joints still after loading
        self.reset()
        self.keep_still()

        # Return the body IDs
        return body_ids

    def _setup_references(self):
        """
        Parse the set of robot @body_ids to get properties including joint information and mass
        """
        # Initialize link and joint dictionaries for this robot
        self._links, self._joints, self._mass = OrderedDict(), OrderedDict(), 0.0

        # Grab model base info
        body_ids = self.get_body_ids()
        assert (
            self.base_name is not None or len(body_ids) == 1
        ), "Base name can be inferred only for single-body robots."

        for body_id in body_ids:
            base_name = p.getBodyInfo(body_id)[0].decode("utf8")
            assert (
                base_name not in self._links
            ), "Links of a robot, even if on different bodies, must be uniquely named."
            self._links[base_name] = RobotLink(self, base_name, -1, body_id)
            # if base_name is unspecified, use this link as robot_body (base_link).
            if self.base_name is None:
                self.base_name = base_name

            # Loop through all robot links and infer relevant link / joint / mass references
            for j in range(p.getNumJoints(body_id)):
                self._mass += p.getDynamicsInfo(body_id, j)[0]
                p.setJointMotorControl2(body_id, j, p.POSITION_CONTROL, positionGain=0.1, velocityGain=0.1, force=0)
                _, joint_name, joint_type, _, _, _, _, _, _, _, _, _, link_name, _, _, _, _ = p.getJointInfo(body_id, j)
                log.debug("Robot joint: {}".format(p.getJointInfo(body_id, j)))
                joint_name = joint_name.decode("utf8")
                assert (
                    joint_name not in self._joints
                ), "Joints of a robot, even if on different bodies, must be uniquely named."
                link_name = link_name.decode("utf8")
                assert (
                    link_name not in self._links
                ), "Links of a robot, even if on different bodies, must be uniquely named."
                self._links[link_name] = RobotLink(self, link_name, j, body_id)

                # We additionally create joint references if they are (not) of certain types
                if joint_name[:6] == "ignore":
                    # We don't save a reference to this joint, but we disable its motor
                    PhysicalJoint(joint_name, j, body_id).disable_motor()
                elif joint_name[:8] == "jointfix" or joint_type == p.JOINT_FIXED:
                    # Fixed joint, so we don't save a reference to this joint
                    pass
                else:
                    # Default case, we store a reference
                    self._joints[joint_name] = PhysicalJoint(joint_name, j, body_id)

        # Assert that the base link is link -1 of one of the robot's bodies.
        assert self._links[self.base_name].link_id == -1, "Robot base link should be link -1 of some body."

        # Set up any virtual joints for any non-base bodies.
        virtual_joints = {joint.joint_name: joint for joint in self._setup_virtual_joints()}
        assert self._joints.keys().isdisjoint(virtual_joints.keys())
        self._joints.update(virtual_joints)

        # Populate the joint states
        self.update_state()

        # Update the configs
        for group in self.controller_order:
            group_controller_name = (
                self.controller_config[group]["name"]
                if group in self.controller_config and "name" in self.controller_config[group]
                else self._default_controllers[group]
            )
            self.controller_config[group] = merge_nested_dicts(
                base_dict=self._default_controller_config[group][group_controller_name],
                extra_dict=self.controller_config.get(group, {}),
            )

        # Update the reset joint pos
        if self.reset_joint_pos is None:
            self.reset_joint_pos = self.default_joint_pos

    def _setup_virtual_joints(self):
        """Create and return any virtual joints a robot might need. Subclasses can implement this as necessary."""
        return []

    def _validate_configuration(self):
        """
        Run any needed sanity checks to make sure this robot was created correctly.
        """
        pass

    def update_state(self):
        """
        Updates the internal proprioceptive state of this robot, and returns the raw values

        :return Tuple[Array[float], Array[float]]: The raw joint states, normalized joint states
            for this robot
        """
        # Grab raw values
        joint_states = np.array([j.get_state() for j in self._joints.values()]).astype(np.float32).flatten()
        joint_states_normalized = (
            np.array([j.get_relative_state() for j in self._joints.values()]).astype(np.float32).flatten()
        )

        # Get raw joint values and normalized versions
        self._joint_state["unnormalized"]["position"] = joint_states[0::3]
        self._joint_state["unnormalized"]["velocity"] = joint_states[1::3]
        self._joint_state["unnormalized"]["torque"] = joint_states[2::3]
        self._joint_state["normalized"]["position"] = joint_states_normalized[0::3]
        self._joint_state["normalized"]["velocity"] = joint_states_normalized[1::3]
        self._joint_state["normalized"]["torque"] = joint_states_normalized[2::3]

        # Infer whether joints are at their limits
        self._joint_state["at_limits"] = 1.0 * (np.abs(self.joint_positions_normalized) > 0.99)

        # Return the raw joint states
        return joint_states, joint_states_normalized

    def calc_state(self):
        """
        Calculate proprioceptive states for the robot. By default, this is:
            [pos, rpy, lin_vel, ang_vel, joint_states]

        :return Array[float]: Flat array of proprioceptive states (e.g.: [position, orientation, ...])
        """
        # Update states
        joint_states, _ = self.update_state()
        pos = self.get_position()
        rpy = self.get_rpy()

        # rotate linear and angular velocities to local frame
        lin_vel = rotate_vector_3d(self.base_link.get_linear_velocity(), *rpy)
        ang_vel = rotate_vector_3d(self.base_link.get_angular_velocity(), *rpy)

        state = np.concatenate([pos, rpy, lin_vel, ang_vel, joint_states])
        return state

    def can_toggle(self, toggle_position, toggle_distance_threshold):
        """
        Returns True if the part of the robot that can toggle a toggleable is within the given range of a
        point corresponding to a toggle marker
        by default, we assume robot cannot toggle toggle markers

        :param toggle_position: Array[float], (x,y,z) cartesian position values as a reference point for evaluating
            whether a toggle can occur
        :param toggle_distance_threshold: float, distance value below which a toggle is allowed

        :return bool: True if the part of the robot that can toggle a toggleable is within the given range of a
            point corresponding to a toggle marker. By default, we assume robot cannot toggle toggle markers
        """
        return False

    def reset(self):
        """
        Reset function for each specific robot. Can be overwritten by subclass

        By default, sets all joint states (pos, vel) to 0, and resets all controllers.
        """
        for joint, joint_pos in zip(self._joints.values(), self.reset_joint_pos):
            joint.reset_state(joint_pos, 0.0)

        for controller in self._controllers.values():
            controller.reset()

    def _load_controllers(self):
        """
        Loads controller(s) to map inputted actions into executable (pos, vel, and / or torque) signals on this robot.
        Stores created controllers as dictionary mapping controller names to specific controller
        instances used by this robot.
        """
        # Initialize controllers to create
        self._controllers = OrderedDict()
        # Loop over all controllers, in the order corresponding to @action dim
        for name in self.controller_order:
            assert_valid_key(key=name, valid_keys=self.controller_config, name="controller name")
            cfg = self.controller_config[name]
            # If we're using normalized action space, override the inputs for all controllers
            if self.action_normalize:
                cfg["command_input_limits"] = "default"  # default is normalized (-1, 1)
            # Create the controller
            self._controllers[name] = create_controller(**cfg)

    @abstractmethod
    def _create_discrete_action_space(self):
        """
        Create a discrete action space for this robot. Should be implemented by the subclass (if a subclass does not
        support this type of action space, it should raise an error).

        :return gym.space: Robot-specific discrete action space
        """
        raise NotImplementedError

    def _create_continuous_action_space(self):
        """
        Create a continuous action space for this robot. By default, this loops over all controllers and
        appends their respective input command limits to set the action space.
        Any custom behavior should be implemented by the subclass (e.g.: if a subclass does not
        support this type of action space, it should raise an error).

        :return gym.space.Box: Robot-specific continuous action space
        """
        # Action space is ordered according to the order in _default_controller_config control
        low, high = [], []
        for controller in self._controllers.values():
            limits = controller.command_input_limits
            low.append(np.array([-np.inf] * controller.command_dim) if limits is None else limits[0])
            high.append(np.array([np.inf] * controller.command_dim) if limits is None else limits[1])

        return gym.spaces.Box(
            shape=(self.action_dim,), low=np.concatenate(low), high=np.concatenate(high), dtype=np.float32
        )

    def apply_action(self, action):
        """

        Converts inputted actions into low-level control signals and deploys them on the robot

        :param action: Array[float], n-DOF length array of actions to convert and deploy on the robot
        """
        self._last_action = action

        # Update state
        self.update_state()

        # If we're using discrete action space, we grab the specific action and use that to convert to control
        if self.action_type == "discrete":
            action = np.array(self.action_list[action])

        # Run convert actions to controls
        control, control_type = self._actions_to_control(action=action)

        # Deploy control signals
        self._deploy_control(control=control, control_type=control_type)

    def _actions_to_control(self, action):
        """
        Converts inputted @action into low level control signals to deploy directly on the robot.
        This returns two arrays: the converted low level control signals and an array corresponding
        to the specific ControlType for each signal.

        :param action: Array[float], n-DOF length array of actions to convert and deploy on the robot
        :return Tuple[Array[float], Array[ControlType]]: The (1) raw control signals to send to the robot's joints
            and (2) control types for each joint
        """
        # First, loop over all controllers, and calculate the computed control
        control = OrderedDict()
        idx = 0
        for name, controller in self._controllers.items():
            # Compose control_dict
            control_dict = self.get_control_dict()
            # Set command, then take a controller step
            controller.update_command(command=action[idx : idx + controller.command_dim])
            control[name] = {
                "value": controller.step(control_dict=control_dict),
                "type": controller.control_type,
            }
            # Update idx
            idx += controller.command_dim

        # Compose controls
        u_vec = np.zeros(self.n_joints)
        u_type_vec = np.array([ControlType.POSITION] * self.n_joints)
        for group, ctrl in control.items():
            idx = self._controllers[group].joint_idx
            u_vec[idx] = ctrl["value"]
            u_type_vec[idx] = ctrl["type"]

        # Return control
        return u_vec, u_type_vec

    def _deploy_control(self, control, control_type):
        """
        Deploys control signals @control with corresponding @control_type on this robot

        :param control: Array[float], raw control signals to send to the robot's joints
        :param control_type: Array[ControlType], control types for each joint
        """
        # Run sanity check
        joints = self._joints.values()
        assert len(control) == len(control_type) == len(joints), (
            "Control signals, control types, and number of joints should all be the same!"
            "Got {}, {}, and {} respectively.".format(len(control), len(control_type), len(joints))
        )

        # Loop through all control / types, and deploy the signal
        for joint, ctrl, ctrl_type in zip(joints, control, control_type):
            if ctrl_type == ControlType.TORQUE:
                joint.set_torque(ctrl)
            elif ctrl_type == ControlType.VELOCITY:
                joint.set_vel(ctrl)
            elif ctrl_type == ControlType.POSITION:
                joint.set_pos(ctrl)
            else:
                raise ValueError("Invalid control type specified: {}".format(ctrl_type))

    def get_proprioception(self):
        """
        :return Array[float]: numpy array of all robot-specific proprioceptive observations.
        """
        proprio_dict = self._get_proprioception_dict()
        return np.concatenate([proprio_dict[obs] for obs in self.proprio_obs])

    def get_position_orientation(self):
        """
        :return Tuple[Array[float], Array[float]]: pos (x,y,z) global cartesian coordinates, quat (x,y,z,w) global
            orientation in quaternion form of this model's body (as taken at its body_id)
        """
        pos, orn = p.getBasePositionAndOrientation(self.base_link.body_id)
        return np.array(pos), np.array(orn)

    def get_rpy(self):
        """
        Return robot orientation in roll, pitch, yaw
        :return: roll, pitch, yaw
        """
        return self.base_link.get_rpy()

    def set_joint_positions(self, joint_positions):
        """Set this robot's joint positions, where @joint_positions is an array"""
        for joint, joint_pos in zip(self._joints.values(), joint_positions):
            joint.reset_state(pos=joint_pos, vel=0.0)

    def set_joint_states(self, joint_states):
        """Set this robot's joint states in the format of Dict[String: (q, q_dot)]]"""
        for joint_name, joint in self._joints.items():
            joint_position, joint_velocity = joint_states[joint_name]
            joint.reset_state(pos=joint_position, vel=joint_velocity)

    def get_joint_states(self):
        """Get this robot's joint states in the format of Dict[String: (q, q_dot)]]"""
        joint_states = {}
        for joint_name, joint in self._joints.items():
            joint_position, joint_velocity, _ = joint.get_state()
            joint_states[joint_name] = (joint_position, joint_velocity)
        return joint_states

    def get_linear_velocity(self):
        """
        Get linear velocity of this robot (velocity associated with base link)

        :return Array[float]: linear (x,y,z) velocity of this robot
        """
        return self.base_link.get_linear_velocity()

    def get_angular_velocity(self):
        """
        Get angular velocity of this robot (velocity associated with base link)

        :return Array[float]: angular (ax,ay,az) velocity of this robot
        """
        return self.base_link.get_angular_velocity()

    def set_position_orientation(self, pos, quat):
        """
        Set model's global position and orientation

        :param pos: Array[float], corresponding to (x,y,z) global cartesian coordinates to set
        :param quat: Array[float], corresponding to (x,y,z,w) global quaternion orientation to set
        """
        p.resetBasePositionAndOrientation(self.base_link.body_id, pos, quat)
        clear_cached_states(self)

    def set_base_link_position_orientation(self, pos, orn):
        """Set object base link position and orientation in the format of Tuple[Array[x, y, z], Array[x, y, z, w]]"""
        dynamics_info = p.getDynamicsInfo(self.base_link.body_id, -1)
        inertial_pos, inertial_orn = dynamics_info[3], dynamics_info[4]
        pos, orn = p.multiplyTransforms(pos, orn, inertial_pos, inertial_orn)
        self.set_position_orientation(pos, orn)

    def get_base_link_position_orientation(self):
        """Get object base link position and orientation in the format of Tuple[Array[x, y, z], Array[x, y, z, w]]"""
        dynamics_info = p.getDynamicsInfo(self.base_link.body_id, -1)
        inertial_pos, inertial_orn = dynamics_info[3], dynamics_info[4]
        inv_inertial_pos, inv_inertial_orn = p.invertTransform(inertial_pos, inertial_orn)
        pos, orn = p.getBasePositionAndOrientation(self.base_link.body_id)
        base_link_position, base_link_orientation = p.multiplyTransforms(pos, orn, inv_inertial_pos, inv_inertial_orn)
        return np.array(base_link_position), np.array(base_link_orientation)

    def get_control_dict(self):
        """
        Grabs all relevant information that should be passed to each controller during each controller step.

        :return Dict[str, Array[float]]: Keyword-mapped control values for this robot.
            By default, returns the following:

            - joint_position: (n_dof,) joint positions
            - joint_velocity: (n_dof,) joint velocities
            - joint_torque: (n_dof,) joint torques
            - base_pos: (3,) (x,y,z) global cartesian position of the robot's base link
            - base_quat: (4,) (x,y,z,w) global cartesian orientation of ths robot's base link
        """
        return {
            "joint_position": self.joint_positions,
            "joint_velocity": self.joint_velocities,
            "joint_torque": self.joint_torques,
            "base_pos": self.get_position(),
            "base_quat": self.get_orientation(),
        }

    def dump_action(self):
        """Dump the last action applied to this robot. For use in demo collection."""
        return self._last_action

    def dump_config(self):
        """Dump robot config"""
        return {
            "name": self.name,
            "control_freq": self.control_freq,
            "action_type": self.action_type,
            "action_normalize": self.action_normalize,
            "proprio_obs": self.proprio_obs,
            "reset_joint_pos": self.reset_joint_pos,
            "controller_config": self.controller_config,
            "base_name": self.base_name,
            "scale": self.scale,
            "self_collision": self.self_collision,
        }

    def dump_state(self):
        """Dump the state of the object other than what's not included in pybullet state."""
        return {
            "parent_state": super(BaseRobot, self).dump_state(),
            "controllers": {
                controller_name: controller.dump_state() for controller_name, controller in self._controllers.items()
            },
        }

    def load_state(self, dump):
        """Dump the state of the object other than what's not included in pybullet state."""
        super(BaseRobot, self).load_state(dump["parent_state"])

        controller_dump = dump["controllers"]
        for controller_name, controller in self._controllers.items():
            controller.load_state(controller_dump[controller_name])

    def _get_proprioception_dict(self):
        """
        :return dict: keyword-mapped proprioception observations available for this robot. Can be extended by subclasses
        """
        return {
            "joint_qpos": self.joint_positions,
            "joint_qpos_sin": np.sin(self.joint_positions),
            "joint_qpos_cos": np.cos(self.joint_positions),
            "joint_qvel": self.joint_velocities,
            "joint_qtor": self.joint_torques,
            "robot_pos": self.get_position(),
            "robot_rpy": self.get_rpy(),
            "robot_quat": self.get_orientation(),
            "robot_lin_vel": self.get_linear_velocity(),
            "robot_ang_vel": self.get_angular_velocity(),
        }

    @property
    def proprioception_dim(self):
        """
        :return int: Size of self.get_proprioception() vector
        """
        return len(self.get_proprioception())

    @property
    def links(self):
        """
        Links belonging to this robot.

        :return OrderedDict[str, RobotLink]: Ordered Dictionary mapping robot link names to corresponding
            RobotLink objects owned by this robot
        """
        return self._links

    @property
    def joints(self):
        """
        Joints belonging to this robot.

        :return OrderedDict[str, RobotJoint]: Ordered Dictionary mapping robot joint names to corresponding
            RobotJoint objects owned by this robot
        """
        return self._joints

    @property
    def n_links(self):
        """
        :return int: Number of links for this robot
        """
        return len(list(self._links.keys()))

    @property
    def n_joints(self):
        """
        :return int: Number of joints for this robot
        """
        return len(list(self._joints.keys()))

    @property
    def base_link(self):
        """
        Returns the RobotLink body corresponding to the link as defined by self.base_name.

        Note that if base_name was not specified during this robot's initialization, this will default to be the
        first link in the underlying robot model file.

        :return RobotLink: robot's base link corresponding to self.base_name.
        """
        assert self.base_name in self._links, "Cannot find base link '{}' in links! Valid options are: {}".format(
            self.base_name, list(self._links.keys())
        )
        return self._links[self.base_name]

    @property
    def eyes(self):
        """
        Returns the RobotLink corresponding to the robot's camera. Assumes that there is a link
        with name "eyes" in the underlying robot model. If not, an error will be raised.

        :return RobotLink: link containing the robot's camera
        """
        assert "eyes" in self._links, "Cannot find 'eyes' in links, current link names are: {}".format(
            list(self._links.keys())
        )
        return self._links["eyes"]

    @property
    def mass(self):
        """
        Returns the mass of this robot. Default is 0.0 kg

        :return float: Mass of this robot, in kg
        """
        return self._mass

    @property
    def joint_position_limits(self):
        """
        :return Tuple[Array[float], Array[float]]: (min, max) joint position limits, where each is an n-DOF length array
        """
        return (self.joint_lower_limits, self.joint_upper_limits)

    @property
    def joint_velocity_limits(self):
        """
        :return Tuple[Array[float], Array[float]]: (min, max) joint velocity limits, where each is an n-DOF length array
        """
        return (
            -np.array([j.max_velocity for j in self._joints.values()]),
            np.array([j.max_velocity for j in self._joints.values()]),
        )

    @property
    def joint_torque_limits(self):
        """
        :return Tuple[Array[float], Array[float]]: (min, max) joint torque limits, where each is an n-DOF length array
        """
        return (
            -np.array([j.max_torque for j in self._joints.values()]),
            np.array([j.max_torque for j in self._joints.values()]),
        )

    @property
    def joint_positions(self):
        """
        :return Array[float]: n-DOF length array of this robot's joint positions
        """
        return deepcopy(self._joint_state["unnormalized"]["position"])

    @property
    def joint_velocities(self):
        """
        :return Array[float]: n-DOF length array of this robot's joint velocities
        """
        return deepcopy(self._joint_state["unnormalized"]["velocity"])

    @property
    def joint_torques(self):
        """
        :return Array[float]: n-DOF length array of this robot's joint torques
        """
        return deepcopy(self._joint_state["unnormalized"]["torque"])

    @property
    def joint_positions_normalized(self):
        """
        :return Array[float]: n-DOF length array of this robot's normalized joint positions in range [-1, 1]
        """
        return deepcopy(self._joint_state["normalized"]["position"])

    @property
    def joint_velocities_normalized(self):
        """
        :return Array[float]: n-DOF length array of this robot's normalized joint velocities in range [-1, 1]
        """
        return deepcopy(self._joint_state["normalized"]["velocity"])

    @property
    def joint_torques_normalized(self):
        """
        :return Array[float]: n-DOF length array of this robot's normalized joint torques in range [-1, 1]
        """
        return deepcopy(self._joint_state["normalized"]["torque"])

    @property
    def joint_at_limits(self):
        """
        :return Array[float]: n-DOF length array specifying whether joint is at its limit,
            with 1.0 --> at limit, otherwise 0.0
        """
        return deepcopy(self._joint_state["at_limits"])

    @property
    def joint_has_limits(self):
        """
        :return Array[bool]: n-DOF length array specifying whether joint has a limit or not
        """
        return np.array([j.has_limit for j in self._joints.values()])

    @property
    @abstractmethod
    def model_name(self):
        """
        :return str: robot model name
        """
        raise NotImplementedError

    @property
    def action_dim(self):
        """
        :return int: Dimension of action space for this robot. By default,
            is the sum over all controller action dimensions
        """
        return sum([controller.command_dim for controller in self._controllers.values()])

    @property
    def action_space(self):
        """
        Action space for this robot.

        :return gym.space: Action space, either discrete (Discrete) or continuous (Box)
        """
        return deepcopy(self._action_space)

    @property
    @abstractmethod
    def controller_order(self):
        """
        :return Tuple[str]: Ordering of the actions, corresponding to the controllers. e.g., ["base", "arm", "gripper"],
            to denote that the action vector should be interpreted as first the base action, then arm command, then
            gripper command
        """
        raise NotImplementedError

    @property
    def controller_action_idx(self):
        """
        :return: Dict[str, Array[int]]: Mapping from controller names (e.g.: head, base, arm, etc.) to corresponding
            indices in the action vector
        """
        dic = {}
        idx = 0
        for controller in self.controller_order:
            cmd_dim = self._controllers[controller].command_dim
            dic[controller] = np.arange(idx, idx + cmd_dim)
            idx += cmd_dim

        return dic

    @property
    def control_limits(self):
        """
        :return: Dict[str, Any]: Keyword-mapped limits for this robot. Dict contains:
            position: (min, max) joint limits, where min and max are N-DOF arrays
            velocity: (min, max) joint velocity limits, where min and max are N-DOF arrays
            torque: (min, max) joint torque limits, where min and max are N-DOF arrays
            has_limit: (n_dof,) array where each element is True if that corresponding joint has a position limit
                (otherwise, joint is assumed to be limitless)
        """
        return {
            "position": (self.joint_lower_limits, self.joint_upper_limits),
            "velocity": (-self.max_joint_velocities, self.max_joint_velocities),
            "torque": (-self.max_joint_torques, self.max_joint_torques),
            "has_limit": self.joint_has_limits,
        }

    @property
    def default_proprio_obs(self):
        """
        :return Array[str]: Default proprioception observations to use
        """
        return []

    @property
    @abstractmethod
    def default_joint_pos(self):
        """
        :return Array[float]: Default joint positions for this robot
        """
        raise NotImplementedError

    @property
    @abstractmethod
    def _default_controller_config(self):
        """
        :return Dict[str, Any]: default nested dictionary mapping controller name(s) to specific controller
            configurations for this robot. Note that the order specifies the sequence of actions to be received
            from the environment.

            Expected structure is as follows:
                group1:
                    controller_name1:
                        controller_name1_params
                        ...
                    controller_name2:
                        ...
                group2:
                    ...

            The @group keys specify the control type for various aspects of the robot, e.g.: "head", "arm", "base", etc.
            @controller_name keys specify the supported controllers for that group. A default specification MUST be
            specified for each controller_name. e.g.: IKController, DifferentialDriveController, JointController, etc.
        """
        return {}

    @property
    @abstractmethod
    def _default_controllers(self):
        """
        :return Dict[str, str]: Maps robot group (e.g. base, arm, etc.) to default controller class name to use
            (e.g. IKController, JointController, etc.)
        """
        return {}

    @property
    def joint_damping(self):
        """
        :return: Array[float], joint damping values for this robot
        """
        return np.array([joint.damping for joint in self._joints.values()])

    @property
    def joint_lower_limits(self):
        """
        :return: Array[float], minimum values for this robot's joints. If joint does not have a range, returns -1000
            for that joint
        """
        return np.array([joint.lower_limit if joint.has_limit else -1000.0 for joint in self._joints.values()])

    @property
    def joint_upper_limits(self):
        """
        :return: Array[float], maximum values for this robot's joints. If joint does not have a range, returns 1000
            for that joint
        """
        return np.array([joint.upper_limit if joint.has_limit else 1000.0 for joint in self._joints.values()])

    @property
    def joint_range(self):
        """
        :return: Array[float], joint range values for this robot's joints
        """
        return self.joint_upper_limits - self.joint_lower_limits

    @property
    def max_joint_velocities(self):
        """
        :return: Array[float], maximum velocities for this robot's joints
        """
        return np.array([joint.max_velocity for joint in self._joints.values()])

    @property
    def max_joint_torques(self):
        """
        :return: Array[float], maximum torques for this robot's joints
        """
        return np.array([joint.max_torque for joint in self._joints.values()])

    @property
    def disabled_collision_pairs(self):
        """
        :return Tuple[Tuple[str, str]]: List of collision pairs to disable. Default is None (empty list)
        """
        return []

    @property
    @abstractmethod
    def model_file(self):
        """
        :return str: absolute path to robot model's URDF / MJCF file
        """
        raise NotImplementedError

    def keep_still(self):
        """
        Keep the robot still. Apply zero velocity to all joints.
        """
        for joint in self._joints.values():
            joint.set_vel(0.0)


class RobotLink:
    """
    Body part (link) of Robots
    """

    def __init__(self, robot, link_name, link_id, body_id):
        """
        :param robot: BaseRobot, the robot this link belongs to.
        :param link_name: str, name of the link corresponding to @link_id
        :param link_id: int, ID of this link within the link(s) found in the body corresponding to @body_id
        :param body_id: Robot body ID containing this link
        """
        # Store args and initialize state
        self.robot = robot
        self.link_name = link_name
        self.link_id = link_id
        self.body_id = body_id
        self.initial_pos, self.initial_quat = self.get_position_orientation()
        self.movement_cid = -1

    def get_name(self):
        """
        Get name of this link
        """
        return self.link_name

    def get_position_orientation(self):
        """
        Get pose of this link

        :return Tuple[Array[float], Array[float]]: pos (x,y,z) cartesian coordinates, quat (x,y,z,w)
            orientation in quaternion form of this link
        """
        if self.link_id == -1:
            pos, quat = p.getBasePositionAndOrientation(self.body_id)
        else:
            _, _, _, _, pos, quat = p.getLinkState(self.body_id, self.link_id)
        return np.array(pos), np.array(quat)

    def get_position(self):
        """
        :return Array[float]: (x,y,z) cartesian coordinates of this link
        """
        return self.get_position_orientation()[0]

    def get_orientation(self):
        """
        :return Array[float]: (x,y,z,w) orientation in quaternion form of this link
        """
        return self.get_position_orientation()[1]

    def get_local_position_orientation(self):
        """
        Get pose of this link in the robot's base frame.

        :return Tuple[Array[float], Array[float]]: pos (x,y,z) cartesian coordinates, quat (x,y,z,w)
            orientation in quaternion form of this link
        """
        base = self.robot.base_link
        return p.multiplyTransforms(
            *p.invertTransform(*base.get_position_orientation()), *self.get_position_orientation()
        )

    def get_rpy(self):
        """
        :return Array[float]: (r,p,y) orientation in euler form of this link
        """
        return np.array(p.getEulerFromQuaternion(self.get_orientation()))

    def set_position(self, pos):
        """
        Sets the link's position

        :param pos: Array[float], corresponding to (x,y,z) cartesian coordinates to set
        """
        old_quat = self.get_orientation()
        self.set_position_orientation(pos, old_quat)

    def set_orientation(self, quat):
        """
        Set the link's global orientation

        :param quat: Array[float], corresponding to (x,y,z,w) quaternion orientation to set
        """
        old_pos = self.get_position()
        self.set_position_orientation(old_pos, quat)

    def set_position_orientation(self, pos, quat):
        """
        Set model's global position and orientation. Note: only supported if this is the base link (ID = -1!)

        :param pos: Array[float], corresponding to (x,y,z) global cartesian coordinates to set
        :param quat: Array[float], corresponding to (x,y,z,w) global quaternion orientation to set
        """
        assert self.link_id == -1, "Can only set pose for a base link (id = -1)! Got link id: {}.".format(self.link_id)
        p.resetBasePositionAndOrientation(self.body_id, pos, quat)

    def get_velocity(self):
        """
        Get velocity of this link

        :return Tuple[Array[float], Array[float]]: linear (x,y,z) velocity, angular (ax,ay,az)
            velocity of this link
        """
        if self.link_id == -1:
            lin, ang = p.getBaseVelocity(self.body_id)
        else:
            _, _, _, _, _, _, lin, ang = p.getLinkState(self.body_id, self.link_id, computeLinkVelocity=1)
        return np.array(lin), np.array(ang)

    def get_linear_velocity(self):
        """
        Get linear velocity of this link

        :return Array[float]: linear (x,y,z) velocity of this link
        """
        return self.get_velocity()[0]

    def get_angular_velocity(self):
        """
        Get angular velocity of this link

        :return Array[float]: angular (ax,ay,az) velocity of this link
        """
        return self.get_velocity()[1]

    def contact_list(self):
        """
        Get contact points of the body part

        :return Array[ContactPoints]: list of contact points seen by this link
        """
        return p.getContactPoints(self.body_id, -1, self.link_id, -1)

    def force_wakeup(self):
        """
        Forces a wakeup for this robot. Defaults to no-op.
        """
        p.changeDynamics(self.body_id, self.link_id, activationState=p.ACTIVATION_STATE_WAKE_UP)


class RobotJoint(with_metaclass(ABCMeta, object)):
    """
    Joint of a robot
    """

    @property
    @abstractmethod
    def joint_name(self):
        pass

    @property
    @abstractmethod
    def joint_type(self):
        pass

    @property
    @abstractmethod
    def lower_limit(self):
        pass

    @property
    @abstractmethod
    def upper_limit(self):
        pass

    @property
    @abstractmethod
    def max_velocity(self):
        pass

    @property
    @abstractmethod
    def max_torque(self):
        pass

    @property
    @abstractmethod
    def damping(self):
        pass

    @abstractmethod
    def get_state(self):
        """
        Get the current state of the joint

        :return Tuple[float, float, float]: (joint_pos, joint_vel, joint_tor) observed for this joint
        """
        pass

    @abstractmethod
    def get_relative_state(self):
        """
        Get the normalized current state of the joint

        :return Tuple[float, float, float]: Normalized (joint_pos, joint_vel, joint_tor) observed for this joint
        """
        pass

    @abstractmethod
    def set_pos(self, pos):
        """
        Set position of joint (in metric space)

        :param pos: float, desired position for this joint, in metric space
        """
        pass

    @abstractmethod
    def set_vel(self, vel):
        """
        Set velocity of joint (in metric space)

        :param vel: float, desired velocity for this joint, in metric space
        """
        pass

    @abstractmethod
    def set_torque(self, torque):
        """
        Set torque of joint (in metric space)

        :param torque: float, desired torque for this joint, in metric space
        """
        pass

    @abstractmethod
    def reset_state(self, pos, vel):
        """
        Reset pos and vel of joint in metric space

        :param pos: float, desired position for this joint, in metric space
        :param vel: float, desired velocity for this joint, in metric space
        """
        pass

    @property
    def has_limit(self):
        """
        :return bool: True if this joint has a limit, else False
        """
        return self.lower_limit < self.upper_limit


class PhysicalJoint(RobotJoint):
    """
    A robot joint that exists in the physics simulation (e.g. in pybullet).
    """

    def __init__(self, joint_name, joint_id, body_id):
        """
        :param joint_name: str, name of the joint corresponding to @joint_id
        :param joint_id: int, ID of this joint within the joint(s) found in the body corresponding to @body_id
        :param body_id: Robot body ID containing this link
        """
        # Store args and initialize state
        self._joint_name = joint_name
        self.joint_id = joint_id
        self.body_id = body_id

        # read joint type and joint limit from the URDF file
        # lower_limit, upper_limit, max_velocity, max_torque = <limit lower=... upper=... velocity=... effort=.../>
        # "effort" is approximately torque (revolute) / force (prismatic), but not exactly (ref: http://wiki.ros.org/pr2_controller_manager/safety_limits).
        # if <limit /> does not exist, the following will be the default value
        # lower_limit, upper_limit, max_velocity, max_torque = 0.0, -1.0, 0.0, 0.0
        info = get_joint_info(self.body_id, self.joint_id)
        self._joint_type = info.jointType
        self._lower_limit = info.jointLowerLimit
        self._upper_limit = info.jointUpperLimit
        self._max_torque = info.jointMaxForce
        self._max_velocity = info.jointMaxVelocity
        self._damping = info.jointDamping

        # if joint torque and velocity limits cannot be found in the model file, set a default value for them
        if self._max_torque == 0.0:
            self._max_torque = 100.0
        if self._max_velocity == 0.0:
            # if max_velocity and joint limit are missing for a revolute joint,
            # it's likely to be a wheel joint and a high max_velocity is usually supported.
            self._max_velocity = 15.0 if self._joint_type == p.JOINT_REVOLUTE and not self.has_limit else 1.0

    @property
    def joint_name(self):
        return self._joint_name

    @property
    def joint_type(self):
        return self._joint_type

    @property
    def lower_limit(self):
        return self._lower_limit

    @property
    def upper_limit(self):
        return self._upper_limit

    @property
    def max_velocity(self):
        return self._max_velocity

    @property
    def max_torque(self):
        return self._max_torque

    @property
    def damping(self):
        return self._damping

    def __str__(self):
        return "idx: {}, name: {}".format(self.joint_id, self.joint_name)

    def get_state(self):
        """
        Get the current state of the joint

        :return Tuple[float, float, float]: (joint_pos, joint_vel, joint_tor) observed for this joint
        """
        x, vx, _, trq = p.getJointState(self.body_id, self.joint_id)
        return x, vx, trq

    def get_relative_state(self):
        """
        Get the normalized current state of the joint

        :return Tuple[float, float, float]: Normalized (joint_pos, joint_vel, joint_tor) observed for this joint
        """
        pos, vel, trq = self.get_state()

        # normalize position to [-1, 1]
        if self.has_limit:
            mean = (self.lower_limit + self.upper_limit) / 2.0
            magnitude = (self.upper_limit - self.lower_limit) / 2.0
            pos = (pos - mean) / magnitude

        # (trying to) normalize velocity to [-1, 1]
        vel /= self.max_velocity

        # (trying to) normalize torque / force to [-1, 1]
        trq /= self.max_torque

        return pos, vel, trq

    def set_pos(self, pos):
        """
        Set position of joint (in metric space)

        :param pos: float, desired position for this joint, in metric space
        """
        if self.has_limit:
            pos = np.clip(pos, self.lower_limit, self.upper_limit)
        p.setJointMotorControl2(self.body_id, self.joint_id, p.POSITION_CONTROL, targetPosition=pos)

    def set_vel(self, vel):
        """
        Set velocity of joint (in metric space)

        :param vel: float, desired velocity for this joint, in metric space
        """
        vel = np.clip(vel, -self.max_velocity, self.max_velocity)
        p.setJointMotorControl2(self.body_id, self.joint_id, p.VELOCITY_CONTROL, targetVelocity=vel)

    def set_torque(self, torque):
        """
        Set torque of joint (in metric space)

        :param torque: float, desired torque for this joint, in metric space
        """
        torque = np.clip(torque, -self.max_torque, self.max_torque)
        p.setJointMotorControl2(
            bodyIndex=self.body_id,
            jointIndex=self.joint_id,
            controlMode=p.TORQUE_CONTROL,
            force=torque,
        )

    def reset_state(self, pos, vel):
        """
        Reset pos and vel of joint in metric space

        :param pos: float, desired position for this joint, in metric space
        :param vel: float, desired velocity for this joint, in metric space
        """
        p.resetJointState(self.body_id, self.joint_id, targetValue=pos, targetVelocity=vel)
        self.disable_motor()

    def disable_motor(self):
        """
        Disable the motor of this joint
        """
        p.setJointMotorControl2(
            self.body_id,
            self.joint_id,
            controlMode=p.POSITION_CONTROL,
            targetPosition=0,
            targetVelocity=0,
            positionGain=0.1,
            velocityGain=0.1,
            force=0,
        )


class VirtualJoint(RobotJoint):
    """A virtual joint connecting two bodies of the same robot that does not exist in the physics simulation.

    Such a joint must be handled manually by the owning robot class by providing the appropriate callback functions
    for getting and setting joint positions.

    Such a joint can also be used as a way of controlling an arbitrary non-joint mechanism on the robot.
    """

    def __init__(
        self,
        joint_name,
        joint_type,
        get_state_callback,
        set_pos_callback,
        reset_pos_callback,
        lower_limit=None,
        upper_limit=None,
    ):
        self._joint_name = joint_name

        assert joint_type in (p.JOINT_REVOLUTE, p.JOINT_PRISMATIC)
        self._joint_type = joint_type

        self._get_state_callback = get_state_callback
        self._set_pos_callback = set_pos_callback
        self._reset_pos_callback = reset_pos_callback

        self._lower_limit = lower_limit if lower_limit is not None else 0
        self._upper_limit = upper_limit if upper_limit is not None else -1

    @property
    def joint_name(self):
        return self._joint_name

    @property
    def joint_type(self):
        return self._joint_type

    @property
    def lower_limit(self):
        return self._lower_limit

    @property
    def upper_limit(self):
        return self._upper_limit

    @property
    def max_velocity(self):
        raise NotImplementedError("This feature is not available for virtual joints.")

    @property
    def max_torque(self):
        raise NotImplementedError("This feature is not available for virtual joints.")

    @property
    def damping(self):
        return 0
        # raise NotImplementedError("This feature is not available for virtual joints.")

    def get_state(self):
        return self._get_state_callback()

    def get_relative_state(self):
        pos, vel, torque = self.get_state()

        # normalize position to [-1, 1]
        if self.has_limit:
            mean = (self.lower_limit + self.upper_limit) / 2.0
            magnitude = (self.upper_limit - self.lower_limit) / 2.0
            pos = (pos - mean) / magnitude

        return pos, 0, 0  # Unable to scale velocity and torque, so returning 0.

    def set_pos(self, pos):
        self._set_pos_callback(pos)

    def set_vel(self, vel):
        pass
<<<<<<< HEAD
        # raise NotImplementedError("This feature is not implemented yet for virtual joints.")
=======
>>>>>>> d1261d8c

    def set_torque(self, torque):
        pass
        # raise NotImplementedError("This feature is not available for virtual joints.")

    def reset_state(self, pos, vel):
        # VirtualJoint doesn't support resetting joint velocity yet
        del vel
        self._reset_pos_callback(pos)

    def __str__(self):
        return "Virtual Joint name: {}".format(self.joint_name)


class Virtual6DOFJoint(object):
    """A wrapper for a floating (e.g. 6DOF) virtual joint between two robot body parts.

    This wrapper generates the 6 separate VirtualJoint instances needed for such a mechanism, and accumulates their
    set_pos calls to provide a single callback with a 6-DOF pose callback. Note that all 6 joints must be set for this
    wrapper to trigger its callback - partial control not allowed.
    """

    COMPONENT_SUFFIXES = ["x", "y", "z", "rx", "ry", "rz"]

    def __init__(
        self,
        joint_name,
        parent_link,
        child_link,
        command_callback,
        reset_callback,
        lower_limits=None,
        upper_limits=None,
    ):
        self.joint_name = joint_name
        self.parent_link = parent_link
        self.child_link = child_link
        self._command_callback = command_callback
        self._reset_callback = reset_callback

        self._joints = [
            VirtualJoint(
                joint_name="%s_%s" % (self.joint_name, name),
                joint_type=p.JOINT_PRISMATIC if i < 3 else p.JOINT_REVOLUTE,
                get_state_callback=lambda dof=i: self.get_state()[dof],
                set_pos_callback=lambda pos, dof=i: self.set_pos(dof, pos),
                reset_pos_callback=lambda pos, dof=i: self.reset_pos(dof, pos),
                lower_limit=lower_limits[i] if lower_limits is not None else None,
                upper_limit=upper_limits[i] if upper_limits is not None else None,
            )
            for i, name in enumerate(Virtual6DOFJoint.COMPONENT_SUFFIXES)
        ]

        self._reset_stored_control()
        self._reset_stored_reset()

    def get_state(self):
        pos, orn = self.child_link.get_position_orientation()

        if self.parent_link is not None:
            world_to_parent = p.invertTransform(*self.parent_link.get_position_orientation())
            pos, orn = p.multiplyTransforms(*world_to_parent, pos, orn)

        # Stack the position and the Euler orientation
        pos = list(pos) + list(p.getEulerFromQuaternion(orn))

        #
        # This relative velocity computation logic is incorrect and will be replaced in a later release.
        #
        # pos_vel, ang_vel = p.getBaseVelocity(self.child_link.body_id)
        # if self.parent_link is not None:
        #     # Get the parent's velocity too if it's not the same link.
        #     parent_pos_vel, parent_ang_vel = (
        #         ([0, 0, 0], [0, 0, 0])
        #         if self.parent_link == self.child_link
        #         else p.getBaseVelocity(self.parent_link.body_id)
        #     )
        #
        #     # Get the relative velocity.
        #     rel_pos_vel, rel_ang_vel = p.multiplyTransforms(
        #         *p.invertTransform(parent_pos_vel, p.getQuaternionFromEuler(parent_ang_vel)),
        #         pos_vel,
        #         p.getQuaternionFromEuler(ang_vel)
        #     )
        #
        #     # Get the relative velocity in the base frame.
        #     final_pos_vel, final_rel_vel = p.multiplyTransforms(*world_to_parent, rel_pos_vel, rel_ang_vel)
        #
        #     pos_vel = final_pos_vel
        #     ang_vel = p.getEulerFromQuaternion(final_rel_vel)
        #
        # vel = pos_vel + ang_vel
        #
        vel = [0, 0, 0, 0, 0, 0]

        torque = [0, 0, 0, 0, 0, 0]  # Getting torque state is not supported

        return list(zip(pos, vel, torque))

    def get_joints(self):
        """Gets the 1DOF VirtualJoints belonging to this 6DOF joint."""
        return tuple(self._joints)

    def set_pos(self, dof, val):
        """Calls the command callback with values for all 6 DOF once the setter has been called for each of them."""
        self._stored_control[dof] = val

        if all(ctrl is not None for ctrl in self._stored_control):
            self._command_callback(self._stored_control)
            self._reset_stored_control()

    def reset_pos(self, dof, val):
        """Calls the reset callback with values for all 6 DOF once the setter has been called for each of them."""
        self._stored_reset[dof] = val

        if all(reset_val is not None for reset_val in self._stored_reset):
            self._reset_callback(self._stored_reset)
            self._reset_stored_reset()

    def _reset_stored_control(self):
        self._stored_control = [None] * len(self._joints)

    def _reset_stored_reset(self):
        self._stored_reset = [None] * len(self._joints)<|MERGE_RESOLUTION|>--- conflicted
+++ resolved
@@ -1486,14 +1486,9 @@
 
     def set_vel(self, vel):
         pass
-<<<<<<< HEAD
-        # raise NotImplementedError("This feature is not implemented yet for virtual joints.")
-=======
->>>>>>> d1261d8c
 
     def set_torque(self, torque):
         pass
-        # raise NotImplementedError("This feature is not available for virtual joints.")
 
     def reset_state(self, pos, vel):
         # VirtualJoint doesn't support resetting joint velocity yet
