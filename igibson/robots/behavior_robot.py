"""
BehaviorRobot class that can be used in VR as an avatar, or as a robot.
It has two hands, a body and a head link, so is very close to a humanoid avatar.

Takes in a numpy action space each frame to update its positions.

Action space (all non-normalized values that will be clipped if they are too large)
* See init function for various clipping thresholds for velocity, angular velocity and local position
Body:
- 6DOF pose delta - relative to body frame from previous frame
Eye:
- 6DOF pose delta - relative to body frame (where the body will be after applying this frame's action)
Left hand, right hand (in that order):
- 6DOF pose delta - relative to body frame (same as above)
- Trigger fraction delta
- Action reset value

Total size: 28
"""

import os
from collections import OrderedDict

import gym
import numpy as np
import pybullet as p

from igibson import assets_path
from igibson.external.pybullet_tools.utils import set_all_collisions
from igibson.objects.articulated_object import ArticulatedObject
from igibson.objects.visual_marker import VisualMarker
from igibson.utils.constants import SemanticClass, SimulatorMode
from igibson.utils.mesh_util import quat2rotmat, xyzw2wxyz

# Helps eliminate effect of numerical error on distance threshold calculations, especially when part is at the threshold
THRESHOLD_EPSILON = 0.001

# Part offset parameters
<<<<<<< HEAD
BODY_OFFSET_FROM_FLOOR = 0.55

NECK_BASE_REL_POS_UNTRACKED = [-0.15, 0, 0.3]
RIGHT_SHOULDER_REL_POS_UNTRACKED = [-0.15, -0.15, 0.3]
LEFT_SHOULDER_REL_POS_UNTRACKED = [-0.15, 0.15, 0.3]
=======
NECK_BASE_REL_POS_UNTRACKED = [-0.15, 0, -0.15]
RIGHT_SHOULDER_REL_POS_UNTRACKED = [-0.15, -0.15, -0.15]
LEFT_SHOULDER_REL_POS_UNTRACKED = [-0.15, 0.15, -0.15]
>>>>>>> 1905bf30
EYE_LOC_POSE_UNTRACKED = ([0.05, 0, 0], [0, 0, 0, 1])
RIGHT_HAND_LOC_POSE_UNTRACKED = ([0.1, -0.12, -0.4], [-0.7, 0.7, 0.0, 0.15])
LEFT_HAND_LOC_POSE_UNTRACKED = ([0.1, 0.12, -0.4], [0.7, 0.7, 0.0, 0.15])

NECK_BASE_REL_POS_TRACKED = [-0.15, 0, 0.3]
RIGHT_SHOULDER_REL_POS_TRACKED = [-0.15, -0.15, 0.3]
LEFT_SHOULDER_REL_POS_TRACKED = [-0.15, 0.15, 0.3]
EYE_LOC_POSE_TRACKED = ([0.05, 0, 0.4], [0, 0, 0, 1])
# TODO(replayMP): These are currently changed as an easy solution to a couple issues.
# This is a behavior that can entirely be replicated using actions, I just cut a corner here.
RIGHT_HAND_LOC_POSE_TRACKED = ([0.2, -0.12, 0.05], [-0.7, 0.7, 0.0, 0.15])
LEFT_HAND_LOC_POSE_TRACKED = ([0, 0.12, 0.4], [0.5, -0.5, 0.5, 0.5])

# Body parameters
BODY_LINEAR_VELOCITY = 0.3  # linear velocity thresholds in meters/frame
BODY_ANGULAR_VELOCITY = 1  # angular velocity thresholds in radians/frame
BODY_MASS = 15  # body mass in kg
BODY_MOVING_FORCE = BODY_MASS * 500


# Hand parameters
HAND_LINEAR_VELOCITY = 0.3  # linear velocity thresholds in meters/frame
HAND_ANGULAR_VELOCITY = 1  # angular velocity thresholds in radians/frame
HAND_DISTANCE_THRESHOLD = 1.2  # distance threshold in meters
HAND_GHOST_HAND_APPEAR_THRESHOLD = 0.15
HAND_OPEN_POSITION = 0
FINGER_CLOSE_POSITION = 1.2
THUMB_CLOSE_POSITION = 0.6
HAND_FRICTION = 2.5
HAND_CLOSE_FORCE = 3
RELEASE_WINDOW = 1 / 30.0  # release window in seconds
THUMB_2_POS = [0, -0.02, -0.05]
THUMB_1_POS = [0, -0.015, -0.02]
PALM_CENTER_POS = [0, -0.04, 0.01]
PALM_BASE_POS = [0, 0, 0.015]
FINGER_TIP_POS = [0, -0.025, -0.055]
HAND_LIFTING_FORCE = 300

# Assisted grasping parameters
ASSIST_FRACTION = 1.0
ARTICULATED_ASSIST_FRACTION = 0.7
MIN_ASSIST_FORCE = 0
MAX_ASSIST_FORCE = 500
ASSIST_FORCE = MIN_ASSIST_FORCE + (MAX_ASSIST_FORCE - MIN_ASSIST_FORCE) * ASSIST_FRACTION
TRIGGER_FRACTION_THRESHOLD = 0.5
CONSTRAINT_VIOLATION_THRESHOLD = 0.1

# Hand link index constants
PALM_LINK_INDEX = 0
FINGER_TIP_LINK_INDICES = [1, 2, 3, 4, 5]
THUMB_LINK_INDEX = 4
NON_THUMB_FINGERS = [1, 2, 3, 5]

# Gripper parameters
GRIPPER_GHOST_HAND_APPEAR_THRESHOLD = 0.25
GRIPPER_JOINT_POSITIONS = [0.550569, 0.000000, 0.549657, 0.000000]

# Head parameters
HEAD_LINEAR_VELOCITY = 0.3  # linear velocity thresholds in meters/frame
HEAD_ANGULAR_VELOCITY = 1  # angular velocity thresholds in radians/frame
HEAD_DISTANCE_THRESHOLD = 0.5  # distance threshold in meters


class BehaviorRobot(object):
    """
    A class representing all the VR objects comprising a single agent.
    The individual parts of an agent can be used separately, however
    use of this class is recommended for most VR applications, especially if you
    just want to get a VR scene up and running quickly.
    """

    def __init__(
        self,
        sim,
        robot_num=1,
        hands=("left", "right"),
        use_body=True,
        use_gripper=False,
        use_ghost_hands=True,
        normal_color=True,
        show_visual_head=False,
        use_tracked_body=True,
        **kwargs
    ):
        """
        Initializes BehaviorRobot:
        :parm sim: iGibson simulator object
        :parm robot_num: the number of the agent - used in multi-user VR
        :parm use_constraints: whether to use constraints to move agent (normally set to True - set to false in state replay mode)
        :parm hands: list containing left, right or no hands
        :parm use_body: true if using BRBody
        :parm use_gripper: whether the agent should use the pybullet gripper or the iGibson VR hand
        :parm normal_color: whether to use normal color (grey) (when True) or alternative color (blue-tinted). The alternative
        :param show_visual_head: whether to render a head cone where the BREye is
        :param use_tracked_body: sets use_tracked_body to decide on which URDF to load, and which local transforms to use
        """
        # Basic parameters
        self.simulator = sim
        self.robot_num = robot_num
        self.hands = hands
        self.use_body = use_body
        self.use_tracked_body = use_tracked_body
        if sim.mode == SimulatorMode.VR:
            self.use_tracked_body = self.simulator.vr_settings.using_tracked_body
        self.use_gripper = use_gripper
        self.use_ghost_hands = use_ghost_hands
        self.normal_color = normal_color
        self.show_visual_head = show_visual_head
        self.action_dim = 28
        self.action = np.zeros((self.action_dim,))
        self.action_space = gym.spaces.Box(shape=(self.action_dim,), low=-1.0, high=1.0, dtype=np.float32)

        # Activation parameters
        self.activated = False
        self.first_frame = True
        self.constraints_active = {
            "left_hand": False,
            "right_hand": False,
            "body": False,
        }

        # Set up body parts
        self.links = dict()

        if "left" in self.hands:
            self.links["left_hand"] = (
                BRHand(self, hand="left", **kwargs) if not use_gripper else BRGripper(self, hand="left", **kwargs)
            )
        if "right" in self.hands:
            self.links["right_hand"] = (
                BRHand(self, hand="right", **kwargs) if not use_gripper else BRGripper(self, hand="right", **kwargs)
            )

        # Store reference between hands
        if "left" in self.hands and "right" in self.hands:
            self.links["left_hand"].set_other_hand(self.links["right_hand"])
            self.links["right_hand"].set_other_hand(self.links["left_hand"])
        if self.use_body:
            self.links["body"] = BRBody(self, **kwargs)

        self.links["eye"] = BREye(self, **kwargs)

    def load(self, simulator):
        return [id for part in self.links.values() for id in part.load(simulator)]

    def set_colliders(self, enabled=False):
        self.links["left_hand"].set_colliders(enabled)
        self.links["right_hand"].set_colliders(enabled)
        self.links["body"].set_colliders(enabled)

    def set_position_orientation(self, pos, orn):
        self.links["body"].set_position_orientation_unwrapped(pos, orn)
        self.links["body"].new_pos, self.links["body"].new_orn = pos, orn

        # Local transforms for hands and eye
        if self.use_tracked_body:
            left_hand_loc_pose = LEFT_HAND_LOC_POSE_TRACKED
            right_hand_loc_pose = RIGHT_HAND_LOC_POSE_TRACKED
            eye_loc_pose = EYE_LOC_POSE_TRACKED
        else:
            left_hand_loc_pose = LEFT_HAND_LOC_POSE_UNTRACKED
            right_hand_loc_pose = RIGHT_HAND_LOC_POSE_UNTRACKED
            eye_loc_pose = EYE_LOC_POSE_UNTRACKED

        left_hand_pos, left_hand_orn = p.multiplyTransforms(pos, orn, left_hand_loc_pose[0], left_hand_loc_pose[1])
        self.links["left_hand"].set_position_orientation(left_hand_pos, left_hand_orn)
        right_hand_pos, right_hand_orn = p.multiplyTransforms(pos, orn, right_hand_loc_pose[0], right_hand_loc_pose[1])
        self.links["right_hand"].set_position_orientation(right_hand_pos, right_hand_orn)
        eye_pos, eye_orn = p.multiplyTransforms(pos, orn, eye_loc_pose[0], eye_loc_pose[1])
        self.links["eye"].set_position_orientation(eye_pos, eye_orn)

        for constraint, activated in self.constraints_active.items():
            if not activated and constraint != "body":
                self.links[constraint].activate_constraints()
                self.constraints_active[constraint] = True

        left_pos, left_orn = self.links["left_hand"].get_position_orientation()
        right_pos, right_orn = self.links["right_hand"].get_position_orientation()

        self.links["left_hand"].move(left_pos, left_orn)
        self.links["right_hand"].move(right_pos, right_orn)
        if self.constraints_active["body"]:
            self.links["body"].move(pos, orn)

    def set_position(self, pos):
        self.set_position_orientation(pos, self.get_orientation())

    def set_orientation(self, orn):
        self.set_position_orientation(self.get_position(), orn)

    def get_position(self):
        return self.links["body"].get_position()

    def get_rpy(self):
        return p.getEulerFromQuaternion(self.get_orientation())

    def get_orientation(self):
        return self.links["body"].get_orientation()

    def get_linear_velocity(self):
        (vx, vy, vz), _ = p.getBaseVelocity(self.links["body"].get_body_id())
        return np.array([vx, vy, vz])

    def get_angular_velocity(self):
        _, (vr, vp, vyaw) = p.getBaseVelocity(self.links["body"].get_body_id())
        return np.array([vr, vp, vyaw])

    def get_end_effector_position(self):
        return self.links["right_hand"].get_position()

    def dump_action(self):
        """
        Returns action used on the current frame.
        """
        return self.action

    def activate(self):
        """
        Activate BehaviorRobot and all its body parts.
        This bypasses the activate mechanism used in VR with the trigger press
        This is useful for non-VR setting, e.g. iGibsonEnv
        """
        self.first_frame = False
        self.activated = True
        for part_name in self.constraints_active:
            self.constraints_active[part_name] = True
            self.links[part_name].activated = True
            if self.links[part_name].movement_cid is None:
                self.links[part_name].activate_constraints()

    def apply_action(self, action):
        """
        Updates BehaviorRobot - transforms of all objects managed by this class.
        :param action: numpy array of actions.

        Steps to activate:
        1) Trigger reset action for left/right controller to activate (and teleport user to robot in VR)
        2) Trigger reset actions for each hand to trigger colliders for that hand (in VR red ghost hands will disappear into hand when this is done correctly)
        """
        # Store input action, which is what will be saved
        self.action = action
        if not self.activated:
            frame_action = np.zeros((28,))
            # Either trigger press will activate robot, and teleport the user to the robot if they are using VR
            if action[19] > 0 or action[27] > 0:
                self.activated = True
                if self.simulator.mode == SimulatorMode.VR:
                    body_pos = self.links["body"].get_position()
                    self.simulator.set_vr_pos(pos=(body_pos[0], body_pos[1], 0), keep_height=True)
        else:
            frame_action = action

        if self.first_frame:
            # Disable colliders
            self.set_colliders(enabled=False)
            # Move user close to the body to start with
            if self.simulator.mode == SimulatorMode.VR:
                body_pos = self.links["body"].get_position()
                self.simulator.set_vr_pos(pos=(body_pos[0], body_pos[1], 0), keep_height=True)
            # Body constraint is the last one we need to activate
            self.links["body"].activate_constraints()
            self.first_frame = False

        # Must update body first before other Vr objects, since they
        # rely on its transform to calculate their own transforms,
        # as an action only contains local transforms relative to the body
        self.links["body"].update(frame_action)
        for vr_obj_name in ["left_hand", "right_hand", "eye"]:
            self.links[vr_obj_name].update(frame_action)

    def render_camera_image(self, modes=("rgb")):
        # render frames from current eye position
        eye_pos, eye_orn = self.links["eye"].get_position_orientation()
        renderer = self.simulator.renderer
        mat = quat2rotmat(xyzw2wxyz(eye_orn))[:3, :3]
        view_direction = mat.dot(np.array([1, 0, 0]))
        up_direction = mat.dot(np.array([0, 0, 1]))
        renderer.set_camera(eye_pos, eye_pos + view_direction, up_direction, cache=True)
        frames = []
        for item in renderer.render(modes=modes):
            frames.append(item)
        return frames

    def _print_positions(self):
        """
        Prints out all the positions of the BehaviorRobot, including helpful BehaviorRobot information for debugging (hidden API)
        """
        print("Data for BehaviorRobot number {}".format(self.robot_num))
        print("Using hands: {}, using body: {}, using gripper: {}".format(self.hands, self.use_body, self.use_gripper))
        for k, v in self.links.items():
            print("{} at position {}".format(k, v.get_position()))
        print("-------------------------------")

    def reset(self):
        pass

    @property
    def proprioception_dim(self):
        return 6 * 3 + 4

    def get_proprioception(self):
        state = OrderedDict()
<<<<<<< HEAD
        state["left_hand_position_local"] = self.parts["left_hand"].get_local_position()
        state["left_hand_orientation_local"] = p.getEulerFromQuaternion(self.parts["left_hand"].get_local_orientation())
        state["right_hand_position_local"] = self.parts["right_hand"].get_local_position()
        state["right_hand_orientation_local"] = p.getEulerFromQuaternion(
            self.parts["right_hand"].get_local_orientation()
        )
        state["eye_position_local"] = self.parts["eye"].get_local_position()
        state["eye_orientation_local"] = p.getEulerFromQuaternion(self.parts["eye"].get_local_orientation())
        state["left_hand_trigger_fraction"] = self.parts["left_hand"].trigger_fraction
=======

        lh_local_pos, lh_local_orn = self.links["left_hand"].get_local_position_orientation()
        state["left_hand_position_local"] = lh_local_pos
        state["left_hand_orientation_local"] = p.getEulerFromQuaternion(lh_local_orn)

        rh_local_pos, rh_local_orn = self.links["right_hand"].get_local_position_orientation()
        state["right_hand_position_local"] = rh_local_pos
        state["right_hand_orientation_local"] = p.getEulerFromQuaternion(rh_local_orn)

        eye_local_pos, eye_local_orn = self.links["right_hand"].get_local_position_orientation()
        state["eye_position_local"] = eye_local_pos
        state["eye_orientation_local"] = p.getEulerFromQuaternion(eye_local_orn)

        state["left_hand_trigger_fraction"] = self.links["left_hand"].trigger_fraction
>>>>>>> 1905bf30
        state["left_hand_is_grasping"] = float(
            self.links["left_hand"].object_in_hand is not None and self.links["left_hand"].release_counter is None
        )
        state["right_hand_trigger_fraction"] = self.links["right_hand"].trigger_fraction
        state["right_hand_is_grasping"] = float(
            self.links["right_hand"].object_in_hand is not None and self.links["right_hand"].release_counter is None
        )

        state_list = []
        for k, v in state.items():
            if isinstance(v, list):
                state_list.extend(v)
            elif isinstance(v, tuple):
                state_list.extend(list(v))
            elif isinstance(v, np.ndarray):
                state_list.extend(list(v))
            elif isinstance(v, (float, int)):
                state_list.append(v)
            else:
                raise ValueError("cannot serialize some proprioception states")

        return state_list

    def is_grasping(self, candidate_obj):
        return np.array(
            [
                self.links["left_hand"].object_in_hand == candidate_obj,
                self.links["right_hand"].object_in_hand == candidate_obj,
            ]
        )

    def can_toggle(self, toggle_position, toggle_distance_threshold):
        for part_name, part in self.links.items():
            if part_name in ["left_hand", "right_hand"]:
                if (
                    np.linalg.norm(np.array(part.get_position()) - np.array(toggle_position))
                    < toggle_distance_threshold
                ):
                    return True
                for finger in FINGER_TIP_LINK_INDICES:
                    finger_link_state = p.getLinkState(part.get_body_id(), finger)
                    link_pos = finger_link_state[0]
                    if np.linalg.norm(np.array(link_pos) - np.array(toggle_position)) < toggle_distance_threshold:
                        return True
        return False

    def dump_state(self):
        return {part_name: part.dump_part_state() for part_name, part in self.links.items()}

    def load_state(self, dump):
        for part_name, part_state in dump.items():
            self.links[part_name].load_part_state(part_state)


class BRBody(ArticulatedObject):
    """
    A simple ellipsoid representing the robot's body.
    """

    DEFAULT_RENDERING_PARAMS = {
        "use_pbr": False,
        "use_pbr_mapping": False,
    }

    def __init__(self, parent, class_id=SemanticClass.ROBOTS, **kwargs):
        # Set up class
        self.parent = parent
        self.name = "BRBody_{}".format(self.parent.robot_num)
        self.category = "agent"
        self.model = self.name
        self.movement_cid = None
        self.activated = False
        self.new_pos = None
        self.new_orn = None

        # Load in body from correct urdf, depending on user settings
        body_path = "normal_color" if self.parent.normal_color else "alternative_color"
        body_path_suffix = "vr_body.urdf" if not self.parent.use_tracked_body else "vr_body_tracker.urdf"
        self.vr_body_fpath = os.path.join(assets_path, "models", "vr_agent", "vr_body", body_path, body_path_suffix)
        super(BRBody, self).__init__(
            filename=self.vr_body_fpath, scale=1, abilities={"robot": {}}, class_id=class_id, **kwargs
        )

    def _load(self, simulator):
        """
        Overidden load that keeps BRBody awake upon initialization.
        """
        body_id = p.loadURDF(self.filename, globalScaling=self.scale, flags=p.URDF_USE_MATERIAL_COLORS_FROM_MTL)
        self.body_ids = [body_id]
        self.main_body = -1
        self.bounding_box = [0.5, 0.5, 1]
        self.mass = BODY_MASS  # p.getDynamicsInfo(body_id, -1)[0]
        # The actual body is at link 0, the base link is a "virtual" link
        p.changeDynamics(body_id, 0, mass=self.mass)
        p.changeDynamics(body_id, -1, mass=1e-9)

        simulator.load_object_in_renderer(self, body_id, self.class_id, **self._rendering_params)

        return [body_id]

    def set_position_orientation_unwrapped(self, pos, orn):
        super(BRBody, self).set_position_orientation(pos, orn)

    def set_position_unwrapped(self, pos):
        """Set object position in the format of Array[x, y, z]"""
        old_orn = self.get_orientation()
        self.set_position_orientation_unwrapped(pos, old_orn)

    def set_orientation_unwrapped(self, orn):
        """Set object orientation as a quaternion in the format of Array[x, y, z, w]"""
        old_pos = self.get_position()
        self.set_position_orientation_unwrapped(old_pos, orn)

    def set_position_orientation(self, pos, orn):
        self.parent.set_position_orientation(pos, orn)

    def set_colliders(self, enabled=False):
        assert type(enabled) == bool
        set_all_collisions(self.get_body_id(), int(enabled))
        if enabled == True:
            self.set_body_collision_filters()

    def activate_constraints(self):
        """
        Initializes BRBody to start in a specific location.
        """
        if self.movement_cid is not None:
            raise ValueError(
                "activate_constraints is called but the constraint has already been already activated: {}".format(
                    self.movement_cid
                )
            )

        self.movement_cid = p.createConstraint(
            self.get_body_id(),
            -1,
            -1,
            -1,
            p.JOINT_FIXED,
            [0, 0, 0],
            [0, 0, 0],
            self.get_position(),
            [0, 0, 0, 1],
            self.get_orientation(),
        )

    def set_body_collision_filters(self):
        """
        Sets BRBody's collision filters.
        """
        # Get body ids of the floor and carpets
        no_col_objs = (
            self.parent.simulator.scene.objects_by_category["floors"]
            + self.parent.simulator.scene.objects_by_category["carpet"]
        )
        no_col_ids = [x.get_body_id() for x in no_col_objs]
        body_link_idxs = [-1] + [i for i in range(p.getNumJoints(self.get_body_id()))]

        for col_id in no_col_ids:
            col_link_idxs = [-1] + [i for i in range(p.getNumJoints(col_id))]
            for body_link_idx in body_link_idxs:
                for col_link_idx in col_link_idxs:
                    p.setCollisionFilterPair(self.get_body_id(), col_id, body_link_idx, col_link_idx, 0)

    def move(self, pos, orn):
        p.changeConstraint(self.movement_cid, pos, orn, maxForce=BODY_MOVING_FORCE)

    def clip_delta_pos_orn(self, delta_pos, delta_orn):
        """
        Clip position and orientation deltas to stay within action space.
        :param delta_pos: delta position to be clipped
        :param delta_orn: delta orientation to be clipped
        """
        clipped_delta_pos = np.clip(delta_pos, -BODY_LINEAR_VELOCITY, BODY_LINEAR_VELOCITY)
        clipped_delta_orn = np.clip(delta_orn, -BODY_ANGULAR_VELOCITY, BODY_ANGULAR_VELOCITY)
        return clipped_delta_pos.tolist(), clipped_delta_orn.tolist()

    def update(self, action):
        """
        Updates BRBody to new position and rotation, via constraints.
        :param action: numpy array of actions.
        """
        delta_pos = action[:3]
        delta_orn = action[3:6]
        clipped_delta_pos, clipped_delta_orn = self.clip_delta_pos_orn(delta_pos, delta_orn)
        # Convert orientation to a quaternion
        clipped_delta_orn = p.getQuaternionFromEuler(clipped_delta_orn)

        # Calculate new body transform
        old_pos, old_orn = self.get_position_orientation()
        self.new_pos, self.new_orn = p.multiplyTransforms(old_pos, old_orn, clipped_delta_pos, clipped_delta_orn)
        self.new_pos = np.round(self.new_pos, 5).tolist()
        self.new_orn = np.round(self.new_orn, 5).tolist()

        # Reset agent activates the body and its collision filters
        reset_agent = action[19] > 0 or action[27] > 0
        if reset_agent:
            if not self.activated:
                self.set_colliders(enabled=True)
                self.activated = True
            self.set_position_unwrapped(self.new_pos)
            self.set_orientation_unwrapped(self.new_orn)

        self.move(self.new_pos, self.new_orn)

    def dump_part_state(self):
        pass

    def load_part_state(self, dump):
        pass


class BRHandBase(ArticulatedObject):
    """
    The base BRHand class from which other BRHand objects derive. It is intended
    that subclasses override most of the methods to implement their own functionality.
    """

    DEFAULT_RENDERING_PARAMS = {
        "use_pbr": False,
        "use_pbr_mapping": False,
    }

    def __init__(
        self,
        parent,
        fpath,
        hand="right",
        base_rot=(0, 0, 0, 1),
        ghost_hand_appear_threshold=HAND_GHOST_HAND_APPEAR_THRESHOLD,
        class_id=SemanticClass.ROBOTS,
        **kwargs
    ):
        """
        Initializes BRHandBase.
        s is the simulator, fpath is the filepath of the BRHandBase, hand is either left or right
        This is left on by default, and is only turned off in special circumstances, such as in state replay mode.
        The base rotation of the hand base is also supplied. Note that this init function must be followed by
        an import statement to actually load the hand into the simulator.
        """
        # We store a reference to the simulator so that VR data can be acquired under the hood
        self.parent = parent
        self.fpath = fpath
        self.model_path = fpath
        self.hand = hand
        self.other_hand = None
        self.new_pos = None
        self.new_orn = None
        # This base rotation is applied before any actual rotation is applied to the hand. This adjusts
        # for the hand model's rotation to make it appear in the right place.
        self.base_rot = base_rot
        self.trigger_fraction = 0

        # Bool indicating whether the hands have been spwaned by pressing the trigger reset
        self.movement_cid = None
        self.activated = False
        self.name = "{}_hand_{}".format(self.hand, self.parent.robot_num)
        self.model = self.name
        self.category = "agent"

        # Keeps track of previous ghost hand hidden state
        self.prev_ghost_hand_hidden_state = False
        if self.parent.use_ghost_hands:
            self.ghost_hand = VisualMarker(
                visual_shape=p.GEOM_MESH,
                filename=os.path.join(
                    assets_path, "models", "vr_agent", "vr_hand", "ghost_hand_{}.obj".format(self.hand)
                ),
                scale=[0.001] * 3,
                class_id=class_id,
            )
            self.ghost_hand.category = "agent"
            self.ghost_hand_appear_threshold = ghost_hand_appear_threshold

        if self.hand not in ["left", "right"]:
            raise ValueError("ERROR: BRHandBase can only accept left or right as a hand argument!")
        super(BRHandBase, self).__init__(filename=self.fpath, scale=1, class_id=class_id, **kwargs)

    def _load(self, simulator):
        """
        Overidden load that keeps BRHandBase awake upon initialization.
        """
        body_id = p.loadURDF(self.fpath, globalScaling=self.scale, flags=p.URDF_USE_MATERIAL_COLORS_FROM_MTL)
        self.mass = p.getDynamicsInfo(body_id, -1)[0]

        simulator.load_object_in_renderer(self, body_id, self.class_id, **self._rendering_params)

        body_ids = [body_id]
        if self.parent.use_ghost_hands:
            body_ids.extend(self.ghost_hand.load(simulator))

        return body_ids

    def set_other_hand(self, other_hand):
        """
        Sets reference to the other hand - eg. right hand if this is the left hand
        :param other_hand: reference to another BRHandBase instance
        """
        self.other_hand = other_hand

    def activate_constraints(self):
        # Start ghost hand where the VR hand starts
        if self.parent.use_ghost_hands:
            self.ghost_hand.set_position(self.get_position())
            p.changeVisualShape(self.ghost_hand.get_body_id(), -1, rgbaColor=(0, 0, 0, 0))
            # change it to transparent for visualization

    def set_position_orientation(self, pos, orn):
        # set position and orientation of BRobot body part and update
        # local transforms, note this function gets around state bound
        super(BRHandBase, self).set_position_orientation(pos, orn)
<<<<<<< HEAD

=======
>>>>>>> 1905bf30
        self.new_pos = pos
        self.new_orn = orn
        # Update pos and orientation of ghost hands as well
        if self.parent.use_ghost_hands:
            self.ghost_hand.set_position(self.new_pos)
            self.ghost_hand.set_orientation(self.new_orn)

<<<<<<< HEAD
    def get_local_position(self):
        return self.get_local_position_orientation()[0]

    def get_local_orientation(self):
        return self.get_local_position_orientation()[1]

    def get_local_position_orientation(self):
        body = self.parent.parts["body"]
=======
    def get_local_position_orientation(self):
        body = self.parent.links["body"]
>>>>>>> 1905bf30
        return p.multiplyTransforms(
            *p.invertTransform(*body.get_position_orientation()), *self.get_position_orientation()
        )

    def set_position(self, pos):
        self.set_position_orientation(pos, self.get_orientation())

    def set_orientation(self, orn):
        self.set_position_orientation(self.get_position(), orn)

    def set_colliders(self, enabled=False):
        assert type(enabled) == bool
        set_all_collisions(self.get_body_id(), int(enabled))

    def clip_delta_pos_orn(self, delta_pos, delta_orn):
        """
        Clip position and orientation deltas to stay within action space.
        :param delta_pos: delta position to be clipped
        :param delta_orn: delta orientation to be clipped
        """
        clipped_delta_pos = np.clip(delta_pos, -HAND_LINEAR_VELOCITY, HAND_LINEAR_VELOCITY)
        clipped_delta_pos = clipped_delta_pos.tolist()
        clipped_delta_orn = np.clip(delta_orn, -HAND_ANGULAR_VELOCITY, HAND_ANGULAR_VELOCITY)
        clipped_delta_orn = clipped_delta_orn.tolist()

        # Constraint position so hand doesn't go further than hand_thresh from corresponding shoulder
        if self.parent.use_tracked_body:
            left_shoulder_rel_pos = LEFT_SHOULDER_REL_POS_TRACKED
            right_shoulder_rel_pos = RIGHT_SHOULDER_REL_POS_TRACKED
        else:
            left_shoulder_rel_pos = LEFT_SHOULDER_REL_POS_UNTRACKED
            right_shoulder_rel_pos = RIGHT_SHOULDER_REL_POS_UNTRACKED

        shoulder_point = left_shoulder_rel_pos if self.hand == "left" else right_shoulder_rel_pos
        shoulder_point = np.array(shoulder_point)
<<<<<<< HEAD
        desired_local_pos = np.array(self.get_local_position()) + np.array(clipped_delta_pos)
=======
        current_local_pos = np.array(self.get_local_position_orientation()[0])
        desired_local_pos = current_local_pos + np.array(clipped_delta_pos)
>>>>>>> 1905bf30
        shoulder_to_hand = desired_local_pos - shoulder_point
        dist_to_shoulder = np.linalg.norm(shoulder_to_hand)
        if dist_to_shoulder > (HAND_DISTANCE_THRESHOLD + THRESHOLD_EPSILON):
            # Project onto sphere around shoulder
            shrink_factor = HAND_DISTANCE_THRESHOLD / dist_to_shoulder
            # Reduce shoulder to hand vector size
            reduced_shoulder_to_hand = shoulder_to_hand * shrink_factor
            # Add to shoulder position to get final local position
            reduced_local_pos = shoulder_point + reduced_shoulder_to_hand
            # Calculate new delta to get to this point
<<<<<<< HEAD
            clipped_delta_pos = reduced_local_pos - np.array(self.get_local_position())
=======
            clipped_delta_pos = reduced_local_pos - current_local_pos
>>>>>>> 1905bf30

        return clipped_delta_pos, clipped_delta_orn

    def update(self, action):
        """
        Updates position and close fraction of hand.
        :param action: numpy array of actions.
        """
        if self.hand == "left":
            delta_pos = action[12:15]
            delta_orn = action[15:18]
        else:
            delta_pos = action[20:23]
            delta_orn = action[23:26]

        # Perform clipping
        clipped_delta_pos, clipped_delta_orn = self.clip_delta_pos_orn(delta_pos, delta_orn)
        clipped_delta_orn = p.getQuaternionFromEuler(clipped_delta_orn)

        # Calculate new local transform
        old_local_pos, old_local_orn = self.get_local_position_orientation()
        _, new_local_orn = p.multiplyTransforms([0, 0, 0], clipped_delta_orn, [0, 0, 0], old_local_orn)
        new_local_pos = np.array(old_local_pos) + np.array(clipped_delta_pos)

        # Calculate new world position based on local transform and new body pose
        body = self.parent.links["body"]
        self.new_pos, self.new_orn = p.multiplyTransforms(body.new_pos, body.new_orn, new_local_pos, new_local_orn)
        # Round to avoid numerical inaccuracies
        self.new_pos = np.round(self.new_pos, 5).tolist()
        self.new_orn = np.round(self.new_orn, 5).tolist()

        # Reset agent activates the body and its collision filters
        if self.hand == "left":
            reset_agent = action[19] > 0
        else:
            reset_agent = action[27] > 0
        if reset_agent:
            if not self.activated:
                self.set_colliders(enabled=True)
                self.activated = True
            self.set_position_orientation(self.new_pos, self.new_orn)

        self.move(self.new_pos, self.new_orn)

        # Close hand and also update ghost hands, if they are enabled
        if self.hand == "left":
            delta_trig_frac = action[18]
        else:
            delta_trig_frac = action[26]

        new_trig_frac = np.clip(self.trigger_fraction + delta_trig_frac, 0.0, 1.0)
        self.set_close_fraction(new_trig_frac)
        self.trigger_fraction = new_trig_frac

        # Update ghost hands
        if self.parent.use_ghost_hands:
            self.update_ghost_hands()

    def move(self, pos, orn):
        p.changeConstraint(self.movement_cid, pos, orn, maxForce=HAND_LIFTING_FORCE)

    def set_close_fraction(self, close_frac):
        """
        Sets the close fraction of the hand - this must be implemented by each subclass.
        """
        raise NotImplementedError()

    def update_ghost_hands(self):
        """
        Updates ghost hand to track real hand and displays it if the real and virtual hands are too far apart.
        """
        if not self.activated:
            return

        # Ghost hand tracks real hand whether it is hidden or not
        self.ghost_hand.set_position(self.new_pos)
        self.ghost_hand.set_orientation(self.new_orn)

        # If distance between hand and controller is greater than threshold,
        # ghost hand appears
        dist_to_real_controller = np.linalg.norm(np.array(self.new_pos) - np.array(self.get_position()))
        should_hide = dist_to_real_controller <= self.ghost_hand_appear_threshold

        # Only toggle hidden state if we are transition from hidden to unhidden, or the other way around
        if not self.prev_ghost_hand_hidden_state and should_hide:
            self.parent.simulator.set_hidden_state(self.ghost_hand, hide=True)
            self.prev_ghost_hand_hidden_state = True
        elif self.prev_ghost_hand_hidden_state and not should_hide:
            self.parent.simulator.set_hidden_state(self.ghost_hand, hide=False)
            self.prev_ghost_hand_hidden_state = False

    def dump_part_state(self):
        return {
            "trigger_fraction": self.trigger_fraction,
        }

    def load_part_state(self, dump):
        self.trigger_fraction = dump["trigger_fraction"]


class BRHand(BRHandBase):
    """
    Represents the human hand used for VR programs and robotics applications.
    """

    def __init__(self, parent, hand="right", **kwargs):
        hand_path = "normal_color" if parent.normal_color else "alternative_color"
        self.vr_hand_folder = os.path.join(assets_path, "models", "vr_agent", "vr_hand", hand_path)
        final_suffix = "{}_{}.urdf".format("vr_hand_vhacd", hand)
        base_rot_handed = p.getQuaternionFromEuler([0, 160, -80 if hand == "right" else 80])
        super(BRHand, self).__init__(
            parent,
            os.path.join(self.vr_hand_folder, final_suffix),
            hand=hand,
            base_rot=base_rot_handed,
            ghost_hand_appear_threshold=HAND_GHOST_HAND_APPEAR_THRESHOLD,
            **kwargs
        )

        # Variables for assisted grasping
        self.object_in_hand = None
        self.obj_cid = None
        self.obj_cid_params = {}
        self.should_freeze_joints = False
        self.release_counter = None
        self.freeze_vals = {}

        # Used to debug AG
        self.candidate_data = None
        self.movement_cid = None

    def activate_constraints(self):
        p.changeDynamics(self.get_body_id(), -1, mass=1, lateralFriction=HAND_FRICTION)
        for joint_index in range(p.getNumJoints(self.get_body_id())):
            # Make masses larger for greater stability
            # Mass is in kg, friction is coefficient
            p.changeDynamics(self.get_body_id(), joint_index, mass=0.1, lateralFriction=HAND_FRICTION)
            p.resetJointState(self.get_body_id(), joint_index, targetValue=0, targetVelocity=0.0)
            p.setJointMotorControl2(
                self.get_body_id(),
                joint_index,
                controlMode=p.POSITION_CONTROL,
                targetPosition=0,
                targetVelocity=0.0,
                positionGain=0.1,
                velocityGain=0.1,
                force=0,
            )
            p.setJointMotorControl2(self.get_body_id(), joint_index, controlMode=p.VELOCITY_CONTROL, targetVelocity=0.0)
        # Create constraint that can be used to move the hand
        self.movement_cid = p.createConstraint(
            self.get_body_id(),
            -1,
            -1,
            -1,
            p.JOINT_FIXED,
            [0, 0, 0],
            [0, 0, 0],
            self.get_position(),
            [0.0, 0.0, 0.0, 1.0],
            self.get_orientation(),
        )
        super(BRHand, self).activate_constraints()

    def set_hand_coll_filter(self, target_id, enable):
        """
        Sets collision filters for hand - to enable or disable them
        :param target_id: physics body to enable/disable collisions with
        :param enable: whether to enable/disable collisions
        """
        target_link_idxs = [-1] + [i for i in range(p.getNumJoints(target_id))]
        body_link_idxs = [-1] + [i for i in range(p.getNumJoints(self.get_body_id()))]

        for body_link_idx in body_link_idxs:
            for target_link_idx in target_link_idxs:
                p.setCollisionFilterPair(
                    self.get_body_id(), target_id, body_link_idx, target_link_idx, 1 if enable else 0
                )

    def gen_freeze_vals(self):
        """
        Generate joint values to freeze joints at.
        """
        for joint_index in range(p.getNumJoints(self.get_body_id())):
            j_val = p.getJointState(self.get_body_id(), joint_index)[0]
            self.freeze_vals[joint_index] = j_val

    def freeze_joints(self):
        """
        Freezes hand joints - used in assisted grasping.
        """
        for joint_index, j_val in self.freeze_vals.items():
            p.resetJointState(self.get_body_id(), joint_index, targetValue=j_val, targetVelocity=0.0)

    def find_raycast_candidates(self):
        """
        Calculates the body id and link that have the most fingertip-palm ray intersections.
        """
        # Store unique ray start/end points for visualization
        raypoints = []
        palm_link_state = p.getLinkState(self.get_body_id(), 0)
        palm_pos = palm_link_state[0]
        palm_orn = palm_link_state[1]
        palm_base_pos, _ = p.multiplyTransforms(palm_pos, palm_orn, PALM_BASE_POS, [0, 0, 0, 1])
        palm_center_pos = np.copy(PALM_CENTER_POS)
        palm_center_pos[1] *= 1 if self.hand == "right" else -1
        palm_center_pos, _ = p.multiplyTransforms(palm_pos, palm_orn, palm_center_pos, [0, 0, 0, 1])
        thumb_link_state = p.getLinkState(self.get_body_id(), THUMB_LINK_INDEX)
        thumb_pos = thumb_link_state[0]
        thumb_orn = thumb_link_state[1]
        thumb_1_pos = np.copy(THUMB_1_POS)
        thumb_1_pos[1] *= 1 if self.hand == "right" else -1
        thumb_2_pos = np.copy(THUMB_2_POS)
        thumb_2_pos[1] *= 1 if self.hand == "right" else -1
        thumb_1, _ = p.multiplyTransforms(thumb_pos, thumb_orn, thumb_2_pos, [0, 0, 0, 1])
        thumb_2, _ = p.multiplyTransforms(thumb_pos, thumb_orn, thumb_1_pos, [0, 0, 0, 1])
        # Repeat for each of 4 fingers
        raypoints.extend([palm_base_pos, palm_center_pos, thumb_1, thumb_2])
        raycast_startpoints = [palm_base_pos, palm_center_pos, thumb_1, thumb_2] * 4

        raycast_endpoints = []
        for lk in NON_THUMB_FINGERS:
            finger_link_state = p.getLinkState(self.get_body_id(), lk)
            link_pos = finger_link_state[0]
            link_orn = finger_link_state[1]

            finger_tip_pos = np.copy(FINGER_TIP_POS)
            finger_tip_pos[1] *= 1 if self.hand == "right" else -1

            finger_tip_pos, _ = p.multiplyTransforms(link_pos, link_orn, finger_tip_pos, [0, 0, 0, 1])
            raypoints.append(finger_tip_pos)
            raycast_endpoints.extend([finger_tip_pos] * 4)

        # Raycast from each start point to each end point - 8 in total between 4 finger start points and 2 palm end points
        ray_results = p.rayTestBatch(raycast_startpoints, raycast_endpoints)
        if not ray_results:
            return None
        ray_data = []
        for ray_res in ray_results:
            bid, link_idx, fraction, _, _ = ray_res
            # Skip intersections with the hand itself
            if bid == -1 or bid == self.get_body_id():
                continue
            ray_data.append((bid, link_idx))

        return ray_data

    def find_hand_contacts(self, find_all=False, return_contact_positions=False):
        """
        Calculates the body ids and links that have force applied to them by the VR hand.
        """
        # Get collisions
        cpts = p.getContactPoints(self.get_body_id())
        if not cpts:
            return None

        contact_data = []
        for i in range(len(cpts)):
            cpt = cpts[i]
            # Don't attach to links that are not finger tip
            if (not find_all) and (cpt[3] not in FINGER_TIP_LINK_INDICES):
                continue
            c_bid = cpt[2]
            c_link = cpt[4]
            c_contact_pos = cpt[5]
            if return_contact_positions:
                contact_data.append((c_bid, c_link, c_contact_pos))
            else:
                contact_data.append((c_bid, c_link))

        return contact_data

    def calculate_ag_object(self):
        """
        Calculates which object to assisted-grasp. Returns an (object_id, link_id) tuple or None
        if no valid AG-enabled object can be found.
        """
        # Step 1- Get candidates that intersect "inside-hand" rays
        ray_data = self.find_raycast_candidates()
        if not ray_data:
            return None

        # Step 2 - find the closest object to the palm center among these "inside" objects
        palm_state = p.getLinkState(self.get_body_id(), 0)
        palm_center_pos = np.copy(PALM_CENTER_POS)
        palm_center_pos[1] *= 1 if self.hand == "right" else -1
        palm_center_pos, _ = p.multiplyTransforms(palm_state[0], palm_state[1], palm_center_pos, [0, 0, 0, 1])

        self.candidate_data = []
        for bid, link in ray_data:
            if link == -1:
                link_pos, _ = p.getBasePositionAndOrientation(bid)
            else:
                link_pos = p.getLinkState(bid, link)[0]
            dist = np.linalg.norm(np.array(link_pos) - np.array(palm_center_pos))
            self.candidate_data.append((bid, link, dist))

        self.candidate_data = sorted(self.candidate_data, key=lambda x: x[2])
        ag_bid, ag_link, _ = self.candidate_data[0]

        if not ag_bid:
            return None

        # Step 3 - Make sure we are applying a force to this object
        force_data = self.find_hand_contacts()
        if not force_data or (ag_bid, ag_link) not in force_data:
            return None

        # Return None if any of the following edge cases are activated
        if (
            not self.parent.simulator.can_assisted_grasp(ag_bid, ag_link)
            or (self.other_hand and self.other_hand.object_in_hand == ag_bid)
            or ("body" in self.parent.links and self.parent.links["body"].get_body_id() == ag_bid)
            or (self.other_hand and self.other_hand.get_body_id() == ag_bid)
        ):
            return None

        return ag_bid, ag_link

    def handle_assisted_grasping(self, action, override_ag_data=None):
        """
        Handles assisted grasping.
        :param action: numpy array of actions.
        """
        if self.hand == "left":
            delta_trig_frac = action[18]
        else:
            delta_trig_frac = action[26]

        new_trig_frac = np.clip(self.trigger_fraction + delta_trig_frac, 0.0, 1.0)

        # Execute gradual release of object
        if self.release_counter is not None:
            self.release_counter += 1
            time_since_release = self.release_counter * self.parent.simulator.render_timestep
            if time_since_release >= RELEASE_WINDOW:
                if self.object_in_hand:
                    self.set_hand_coll_filter(self.object_in_hand, True)
                self.object_in_hand = None
                self.release_counter = None
            else:
                # Can't pick-up object while it is being released
                return False

        if not self.object_in_hand:
            # Detect valid trig fraction that is above threshold
            if new_trig_frac > TRIGGER_FRACTION_THRESHOLD:
                if override_ag_data is not None:
                    ag_data = override_ag_data
                    force_data = self.find_hand_contacts(find_all=True)
                    # print(ag_data, force_data)
                    # from IPython import embed; embed()
                    if not force_data or ag_data not in force_data:
                        return False
                else:
                    ag_data = self.calculate_ag_object()

                # Return early if no AG-valid object can be grasped
                if not ag_data:
                    return False
                ag_bid, ag_link = ag_data

                # Create a p2p joint if it's a child link of a fixed URDF that is connected by a revolute or prismatic joint
                if (
                    ag_link != -1
                    and p.getJointInfo(ag_bid, ag_link)[2] in [p.JOINT_REVOLUTE, p.JOINT_PRISMATIC]
                    and ag_bid in self.parent.simulator.scene.objects_by_id
                    and hasattr(self.parent.simulator.scene.objects_by_id[ag_bid], "main_body_is_fixed")
                    and self.parent.simulator.scene.objects_by_id[ag_bid].main_body_is_fixed
                ):
                    joint_type = p.JOINT_POINT2POINT
                else:
                    joint_type = p.JOINT_FIXED

                force_data = self.find_hand_contacts(return_contact_positions=True)
                contact_pos = None
                for c_bid, c_link, c_contact_pos in force_data:
                    if (c_bid, c_link) == ag_data:
                        contact_pos = c_contact_pos
                        break
                assert contact_pos is not None

                # Joint frame set at the contact point
                joint_frame_pos = contact_pos
                joint_frame_orn = [0, 0, 0, 1]
                palm_link_pos, palm_link_orn = p.getLinkState(self.get_body_id(), PALM_LINK_INDEX)[:2]
                inv_palm_link_pos, inv_palm_link_orn = p.invertTransform(palm_link_pos, palm_link_orn)
                parent_frame_pos, parent_frame_orn = p.multiplyTransforms(
                    inv_palm_link_pos, inv_palm_link_orn, joint_frame_pos, joint_frame_orn
                )
                if ag_link == -1:
                    obj_pos, obj_orn = p.getBasePositionAndOrientation(ag_bid)
                else:
                    obj_pos, obj_orn = p.getLinkState(ag_bid, ag_link)[:2]
                inv_obj_pos, inv_obj_orn = p.invertTransform(obj_pos, obj_orn)
                child_frame_pos, child_frame_orn = p.multiplyTransforms(
                    inv_obj_pos, inv_obj_orn, joint_frame_pos, joint_frame_orn
                )
                self.obj_cid = p.createConstraint(
                    parentBodyUniqueId=self.get_body_id(),
                    parentLinkIndex=PALM_LINK_INDEX,
                    childBodyUniqueId=ag_bid,
                    childLinkIndex=ag_link,
                    jointType=joint_type,
                    jointAxis=(0, 0, 0),
                    parentFramePosition=parent_frame_pos,
                    childFramePosition=child_frame_pos,
                    parentFrameOrientation=parent_frame_orn,
                    childFrameOrientation=child_frame_orn,
                )
                # Modify max force based on user-determined assist parameters
                if joint_type == p.JOINT_FIXED:
                    max_force = ASSIST_FORCE
                else:
                    max_force = ASSIST_FORCE * ARTICULATED_ASSIST_FRACTION
                p.changeConstraint(self.obj_cid, maxForce=max_force)

                self.obj_cid_params = {
                    "childBodyUniqueId": ag_bid,
                    "childLinkIndex": ag_link,
                    "jointType": joint_type,
                    "maxForce": max_force,
                    "parentFramePosition": parent_frame_pos,
                    "childFramePosition": child_frame_pos,
                    "parentFrameOrientation": parent_frame_orn,
                    "childFrameOrientation": child_frame_orn,
                }
                self.object_in_hand = ag_bid
                self.should_freeze_joints = True
                # Disable collisions while picking things up
                self.set_hand_coll_filter(ag_bid, False)
                self.gen_freeze_vals()
                return True
        else:
            constraint_violation = self.get_constraint_violation(self.obj_cid)
            if new_trig_frac <= TRIGGER_FRACTION_THRESHOLD or constraint_violation > CONSTRAINT_VIOLATION_THRESHOLD:
                p.removeConstraint(self.obj_cid)
                self.obj_cid = None
                self.obj_cid_params = {}
                self.should_freeze_joints = False
                self.release_counter = 0

            return False

    def force_release_obj(self):
        if self.object_in_hand:
            self.set_hand_coll_filter(self.object_in_hand, True)
            self.object_in_hand = None
        self.should_freeze_joints = False
        self.release_counter = None
        self.freeze_vals = {}
        if self.obj_cid:
            p.removeConstraint(self.obj_cid)
            self.obj_cid = None

    def get_constraint_violation(self, cid):
        (
            parent_body,
            parent_link,
            child_body,
            child_link,
            _,
            _,
            joint_position_parent,
            joint_position_child,
        ) = p.getConstraintInfo(cid)[:8]

        if parent_link == -1:
            parent_link_pos, parent_link_orn = p.getBasePositionAndOrientation(parent_body)
        else:
            parent_link_pos, parent_link_orn = p.getLinkState(parent_body, parent_link)[:2]

        if child_link == -1:
            child_link_pos, child_link_orn = p.getBasePositionAndOrientation(child_body)
        else:
            child_link_pos, child_link_orn = p.getLinkState(child_body, child_link)[:2]

        joint_pos_in_parent_world = p.multiplyTransforms(
            parent_link_pos, parent_link_orn, joint_position_parent, [0, 0, 0, 1]
        )[0]
        joint_pos_in_child_world = p.multiplyTransforms(
            child_link_pos, child_link_orn, joint_position_child, [0, 0, 0, 1]
        )[0]

        diff = np.linalg.norm(np.array(joint_pos_in_parent_world) - np.array(joint_pos_in_child_world))
        return diff

    def update(self, action):
        """
        Overriden update that can handle assisted grasping. AG is only enabled for BRHand and not BRGripper.
        :param action: numpy array of actions.
        """
        # AG is only enable for the reduced joint hand
        if ASSIST_FRACTION > 0:
            self.handle_assisted_grasping(action)

        super(BRHand, self).update(action)

        # Freeze joints if object is actively being assistively grasping
        if self.should_freeze_joints:
            self.freeze_joints()

    def set_close_fraction(self, close_frac):
        """
        Sets close fraction of hands. Close frac of 1 indicates fully closed joint,
        and close frac of 0 indicates fully open joint. Joints move smoothly between
        their values in self.open_pos and self.close_pos.
        """
        if self.should_freeze_joints:
            return

        for joint_index in range(p.getNumJoints(self.get_body_id())):
            jf = p.getJointInfo(self.get_body_id(), joint_index)
            j_name = jf[1]
            # Thumb has different close fraction to fingers
            if j_name.decode("utf-8")[0] == "T":
                close_pos = THUMB_CLOSE_POSITION
            else:
                close_pos = FINGER_CLOSE_POSITION
            interp_frac = (close_pos - HAND_OPEN_POSITION) * close_frac
            target_pos = HAND_OPEN_POSITION + interp_frac
            p.setJointMotorControl2(
                self.get_body_id(), joint_index, p.POSITION_CONTROL, targetPosition=target_pos, force=HAND_CLOSE_FORCE
            )

    def dump_part_state(self):
        dump = super(BRHand, self).dump_part_state()
        dump.update(
            {
                "object_in_hand": self.object_in_hand,
                "release_counter": self.release_counter,
                "should_freeze_joints": self.should_freeze_joints,
                "freeze_vals": self.freeze_vals,
                "obj_cid": self.obj_cid,
                "obj_cid_params": self.obj_cid_params,
            }
        )

        return dump

    def load_part_state(self, dump):
        super(BRHand, self).load_part_state(dump)

        # Cancel the previous AG if exists
        if self.obj_cid is not None:
            p.removeConstraint(self.obj_cid)

        if self.object_in_hand is not None:
            self.set_hand_coll_filter(self.object_in_hand, True)

        self.object_in_hand = dump["object_in_hand"]
        self.release_counter = dump["release_counter"]
        self.should_freeze_joints = dump["should_freeze_joints"]
        self.freeze_vals = {int(key): val for key, val in dump["freeze_vals"].items()}
        self.obj_cid = dump["obj_cid"]
        self.obj_cid_params = dump["obj_cid_params"]
        if self.obj_cid is not None:
            self.obj_cid = p.createConstraint(
                parentBodyUniqueId=self.get_body_id(),
                parentLinkIndex=PALM_LINK_INDEX,
                childBodyUniqueId=dump["obj_cid_params"]["childBodyUniqueId"],
                childLinkIndex=dump["obj_cid_params"]["childLinkIndex"],
                jointType=dump["obj_cid_params"]["jointType"],
                jointAxis=(0, 0, 0),
                parentFramePosition=dump["obj_cid_params"]["parentFramePosition"],
                childFramePosition=dump["obj_cid_params"]["childFramePosition"],
                parentFrameOrientation=dump["obj_cid_params"]["parentFrameOrientation"],
                childFrameOrientation=dump["obj_cid_params"]["childFrameOrientation"],
            )
            p.changeConstraint(self.obj_cid, maxForce=dump["obj_cid_params"]["maxForce"])

        if self.object_in_hand is not None:
            self.set_hand_coll_filter(self.object_in_hand, False)

    def set_position_orientation(self, pos, orn):
        original_pos, original_orn = self.get_position_orientation()
        super(BRHand, self).set_position_orientation(pos, orn)
        if self.object_in_hand is not None:
            inv_original_pos, inv_original_orn = p.invertTransform(original_pos, original_orn)
            local_pos, local_orn = p.multiplyTransforms(
                inv_original_pos, inv_original_orn, *p.getBasePositionAndOrientation(self.object_in_hand)
            )
            new_pos, new_orn = p.multiplyTransforms(pos, orn, local_pos, local_orn)
            p.resetBasePositionAndOrientation(self.object_in_hand, new_pos, new_orn)


class BRGripper(BRHandBase):
    """
    Gripper utilizing the pybullet gripper URDF.
    """

    def __init__(self, parent, hand="right", **kwargs):
        gripper_path = "normal_color" if self.parent.normal_color else "alternative_color"
        vr_gripper_fpath = os.path.join(
            assets_path, "models", "vr_agent", "vr_gripper", gripper_path, "vr_gripper.urdf"
        )
        super(BRGripper, self).__init__(
            parent,
            vr_gripper_fpath,
            hand=hand,
            base_rot=p.getQuaternionFromEuler([0, 0, 0]),
            ghost_hand_appear_threshold=GRIPPER_GHOST_HAND_APPEAR_THRESHOLD,
            **kwargs
        )

    def activate_constraints(self):
        """
        Sets up constraints in addition to superclass hand setup.
        """
        if self.movement_cid is not None:
            raise ValueError(
                "activate_constraints is called but the constraint has already been already activated: {}".format(
                    self.movement_cid
                )
            )

        for joint_idx in range(p.getNumJoints(self.get_body_id())):
            p.resetJointState(self.get_body_id(), joint_idx, GRIPPER_JOINT_POSITIONS[joint_idx])
            p.setJointMotorControl2(self.get_body_id(), joint_idx, p.POSITION_CONTROL, targetPosition=0, force=0)

        # Movement constraint
        self.movement_cid = p.createConstraint(
            self.get_body_id(), -1, -1, -1, p.JOINT_FIXED, [0, 0, 0], [0.2, 0, 0], self.get_position()
        )
        # Gripper gear constraint
        self.grip_cid = p.createConstraint(
            self.get_body_id(),
            0,
            self.get_body_id(),
            2,
            jointType=p.JOINT_GEAR,
            jointAxis=[0, 1, 0],
            parentFramePosition=[0, 0, 0],
            childFramePosition=[0, 0, 0],
        )
        p.changeConstraint(self.grip_cid, gearRatio=1, erp=0.5, relativePositionTarget=0.5, maxForce=3)
        super(BRGripper, self).activate_constraints()

    def set_close_fraction(self, close_frac):
        # PyBullet recommmends doing this to keep the gripper centered/symmetric
        b = p.getJointState(self.get_body_id(), 2)[0]
        p.setJointMotorControl2(self.get_body_id(), 0, p.POSITION_CONTROL, targetPosition=b, force=3)

        # Change gear constraint to reflect trigger close fraction
        p.changeConstraint(self.grip_cid, gearRatio=1, erp=1, relativePositionTarget=1 - close_frac, maxForce=3)


class BREye(ArticulatedObject):
    """
    Class representing the eye of the robot - robots can use this eye's position
    to move the camera and render the same thing that the VR users see.
    """

    def __init__(self, parent, class_id=SemanticClass.ROBOTS, **kwargs):
        # Set up class
        self.parent = parent

        self.name = "BREye_{}".format(self.parent.robot_num)
        self.category = "agent"
        self.new_pos = None
        self.new_orn = None

        color_folder = "normal_color" if self.parent.normal_color else "alternative_color"
        self.head_visual_path = os.path.join(assets_path, "models", "vr_agent", "vr_eye", color_folder, "vr_head.obj")
        self.eye_path = os.path.join(assets_path, "models", "vr_agent", "vr_eye", "vr_eye.urdf")
        super(BREye, self).__init__(filename=self.eye_path, scale=1, class_id=class_id, **kwargs)

        self.should_hide = True
        self.head_visual_marker = VisualMarker(
            visual_shape=p.GEOM_MESH, filename=self.head_visual_path, scale=[0.08] * 3, class_id=class_id
        )

    def _load(self, simulator):
        flags = p.URDF_USE_MATERIAL_COLORS_FROM_MTL | p.URDF_ENABLE_SLEEPING
        body_id = p.loadURDF(self.filename, globalScaling=self.scale, flags=flags)

        # Set mass to 0 so that the eye isn't continuously falling.
        self.mass = 0
        p.changeDynamics(body_id, -1, self.mass)

        simulator.load_object_in_renderer(self, body_id, self.class_id, **self._rendering_params)

        body_ids = [body_id] + self.head_visual_marker.load(simulator)

        return body_ids

    def get_local_position_orientation(self):
        body = self.parent.links["body"]
        return p.multiplyTransforms(
            *p.invertTransform(*body.get_position_orientation()), *self.get_position_orientation()
        )

    def _load(self):
        body_ids = super(BREye, self)._load()
        assert len(body_ids) == 1

        # Set mass to 0
        p.changeDynamics(body_ids[0], -1, 0)

        return body_ids

    def get_local_position(self):
        return self.get_local_position_orientation()[0]

    def get_local_orientation(self):
        return self.get_local_position_orientation()[1]

    def get_local_position_orientation(self):
        body = self.parent.parts["body"]
        return p.multiplyTransforms(
            *p.invertTransform(*body.get_position_orientation()), *self.get_position_orientation()
        )

    def set_position_orientation(self, pos, orn):
        # set position and orientation of BRobot body part and update
        # local transforms, note this function gets around state bound
        super(BREye, self).set_position_orientation(pos, orn)
        self.new_pos = pos
        self.new_orn = orn
        self.head_visual_marker.set_position_orientation(self.new_pos, self.new_orn)

    def set_position(self, pos):
        self.set_position_orientation(pos, self.get_orientation())

    def set_orientation(self, orn):
        self.set_position_orientation(self.get_position(), orn)

    def clip_delta_pos_orn(self, delta_pos, delta_orn):
        """
        Clip position and orientation deltas to stay within action space.
        :param delta_pos: delta position to be clipped
        :param delta_orn: delta orientation to be clipped
        """
        clipped_delta_pos = np.clip(delta_pos, -HEAD_LINEAR_VELOCITY, HEAD_LINEAR_VELOCITY)
        clipped_delta_pos = clipped_delta_pos.tolist()
        clipped_delta_orn = np.clip(delta_orn, -HEAD_ANGULAR_VELOCITY, HEAD_ANGULAR_VELOCITY)
        clipped_delta_orn = clipped_delta_orn.tolist()

        if self.parent.use_tracked_body:
            neck_base_rel_pos = NECK_BASE_REL_POS_TRACKED
        else:
            neck_base_rel_pos = NECK_BASE_REL_POS_UNTRACKED

        neck_base_point = np.array(neck_base_rel_pos)
<<<<<<< HEAD
        desired_local_pos = np.array(self.get_local_position()) + np.array(clipped_delta_pos)
=======
        current_local_pos = np.array(self.get_local_position_orientation()[0])
        desired_local_pos = current_local_pos + np.array(clipped_delta_pos)
>>>>>>> 1905bf30
        neck_to_head = desired_local_pos - neck_base_point
        dist_to_neck = np.linalg.norm(neck_to_head)
        if dist_to_neck > (HEAD_DISTANCE_THRESHOLD + THRESHOLD_EPSILON):
            # Project onto sphere around neck base
            shrink_factor = HEAD_DISTANCE_THRESHOLD / dist_to_neck
            reduced_neck_to_head = neck_to_head * shrink_factor
            reduced_local_pos = neck_base_point + reduced_neck_to_head
<<<<<<< HEAD
            clipped_delta_pos = reduced_local_pos - np.array(self.get_local_position())
=======
            clipped_delta_pos = reduced_local_pos - current_local_pos
>>>>>>> 1905bf30

        return clipped_delta_pos, clipped_delta_orn

    def update(self, action):
        """
        Updates BREye to be where HMD is.
        :param action: numpy array of actions.
        """
        if not self.parent.show_visual_head and self.should_hide:
            self.parent.simulator.set_hidden_state(self.head_visual_marker, hide=True)
            self.should_hide = False

        delta_pos = action[6:9]
        delta_orn = action[9:12]

        # Perform clipping
        clipped_delta_pos, clipped_delta_orn = self.clip_delta_pos_orn(delta_pos, delta_orn)
        clipped_delta_orn = p.getQuaternionFromEuler(clipped_delta_orn)

        # Calculate new local transform
<<<<<<< HEAD
        _, new_local_orn = p.multiplyTransforms([0, 0, 0], clipped_delta_orn, [0, 0, 0], self.get_local_orientation())
        new_local_pos = np.array(self.get_local_position()) + np.array(clipped_delta_pos)
=======
        current_local_pos, current_local_orn = self.get_local_position_orientation()
        _, new_local_orn = p.multiplyTransforms([0, 0, 0], clipped_delta_orn, [0, 0, 0], current_local_orn)
        new_local_pos = np.array(current_local_pos) + np.array(clipped_delta_pos)
>>>>>>> 1905bf30

        # Calculate new world position based on local transform and new body pose
        body = self.parent.links["body"]
        self.new_pos, self.new_orn = p.multiplyTransforms(body.new_pos, body.new_orn, new_local_pos, new_local_orn)
        self.new_pos = np.round(self.new_pos, 5).tolist()
        self.new_orn = np.round(self.new_orn, 5).tolist()
        self.set_position_orientation(self.new_pos, self.new_orn)

    def dump_part_state(self):
        pass

    def load_part_state(self, dump):
        pass<|MERGE_RESOLUTION|>--- conflicted
+++ resolved
@@ -36,17 +36,11 @@
 THRESHOLD_EPSILON = 0.001
 
 # Part offset parameters
-<<<<<<< HEAD
 BODY_OFFSET_FROM_FLOOR = 0.55
 
 NECK_BASE_REL_POS_UNTRACKED = [-0.15, 0, 0.3]
 RIGHT_SHOULDER_REL_POS_UNTRACKED = [-0.15, -0.15, 0.3]
 LEFT_SHOULDER_REL_POS_UNTRACKED = [-0.15, 0.15, 0.3]
-=======
-NECK_BASE_REL_POS_UNTRACKED = [-0.15, 0, -0.15]
-RIGHT_SHOULDER_REL_POS_UNTRACKED = [-0.15, -0.15, -0.15]
-LEFT_SHOULDER_REL_POS_UNTRACKED = [-0.15, 0.15, -0.15]
->>>>>>> 1905bf30
 EYE_LOC_POSE_UNTRACKED = ([0.05, 0, 0], [0, 0, 0, 1])
 RIGHT_HAND_LOC_POSE_UNTRACKED = ([0.1, -0.12, -0.4], [-0.7, 0.7, 0.0, 0.15])
 LEFT_HAND_LOC_POSE_UNTRACKED = ([0.1, 0.12, -0.4], [0.7, 0.7, 0.0, 0.15])
@@ -349,17 +343,6 @@
 
     def get_proprioception(self):
         state = OrderedDict()
-<<<<<<< HEAD
-        state["left_hand_position_local"] = self.parts["left_hand"].get_local_position()
-        state["left_hand_orientation_local"] = p.getEulerFromQuaternion(self.parts["left_hand"].get_local_orientation())
-        state["right_hand_position_local"] = self.parts["right_hand"].get_local_position()
-        state["right_hand_orientation_local"] = p.getEulerFromQuaternion(
-            self.parts["right_hand"].get_local_orientation()
-        )
-        state["eye_position_local"] = self.parts["eye"].get_local_position()
-        state["eye_orientation_local"] = p.getEulerFromQuaternion(self.parts["eye"].get_local_orientation())
-        state["left_hand_trigger_fraction"] = self.parts["left_hand"].trigger_fraction
-=======
 
         lh_local_pos, lh_local_orn = self.links["left_hand"].get_local_position_orientation()
         state["left_hand_position_local"] = lh_local_pos
@@ -374,7 +357,6 @@
         state["eye_orientation_local"] = p.getEulerFromQuaternion(eye_local_orn)
 
         state["left_hand_trigger_fraction"] = self.links["left_hand"].trigger_fraction
->>>>>>> 1905bf30
         state["left_hand_is_grasping"] = float(
             self.links["left_hand"].object_in_hand is not None and self.links["left_hand"].release_counter is None
         )
@@ -686,10 +668,7 @@
         # set position and orientation of BRobot body part and update
         # local transforms, note this function gets around state bound
         super(BRHandBase, self).set_position_orientation(pos, orn)
-<<<<<<< HEAD
-
-=======
->>>>>>> 1905bf30
+
         self.new_pos = pos
         self.new_orn = orn
         # Update pos and orientation of ghost hands as well
@@ -697,19 +676,8 @@
             self.ghost_hand.set_position(self.new_pos)
             self.ghost_hand.set_orientation(self.new_orn)
 
-<<<<<<< HEAD
-    def get_local_position(self):
-        return self.get_local_position_orientation()[0]
-
-    def get_local_orientation(self):
-        return self.get_local_position_orientation()[1]
-
-    def get_local_position_orientation(self):
-        body = self.parent.parts["body"]
-=======
     def get_local_position_orientation(self):
         body = self.parent.links["body"]
->>>>>>> 1905bf30
         return p.multiplyTransforms(
             *p.invertTransform(*body.get_position_orientation()), *self.get_position_orientation()
         )
@@ -745,12 +713,8 @@
 
         shoulder_point = left_shoulder_rel_pos if self.hand == "left" else right_shoulder_rel_pos
         shoulder_point = np.array(shoulder_point)
-<<<<<<< HEAD
-        desired_local_pos = np.array(self.get_local_position()) + np.array(clipped_delta_pos)
-=======
         current_local_pos = np.array(self.get_local_position_orientation()[0])
         desired_local_pos = current_local_pos + np.array(clipped_delta_pos)
->>>>>>> 1905bf30
         shoulder_to_hand = desired_local_pos - shoulder_point
         dist_to_shoulder = np.linalg.norm(shoulder_to_hand)
         if dist_to_shoulder > (HAND_DISTANCE_THRESHOLD + THRESHOLD_EPSILON):
@@ -761,11 +725,7 @@
             # Add to shoulder position to get final local position
             reduced_local_pos = shoulder_point + reduced_shoulder_to_hand
             # Calculate new delta to get to this point
-<<<<<<< HEAD
-            clipped_delta_pos = reduced_local_pos - np.array(self.get_local_position())
-=======
             clipped_delta_pos = reduced_local_pos - current_local_pos
->>>>>>> 1905bf30
 
         return clipped_delta_pos, clipped_delta_orn
 
@@ -1510,12 +1470,8 @@
             neck_base_rel_pos = NECK_BASE_REL_POS_UNTRACKED
 
         neck_base_point = np.array(neck_base_rel_pos)
-<<<<<<< HEAD
-        desired_local_pos = np.array(self.get_local_position()) + np.array(clipped_delta_pos)
-=======
         current_local_pos = np.array(self.get_local_position_orientation()[0])
         desired_local_pos = current_local_pos + np.array(clipped_delta_pos)
->>>>>>> 1905bf30
         neck_to_head = desired_local_pos - neck_base_point
         dist_to_neck = np.linalg.norm(neck_to_head)
         if dist_to_neck > (HEAD_DISTANCE_THRESHOLD + THRESHOLD_EPSILON):
@@ -1523,11 +1479,7 @@
             shrink_factor = HEAD_DISTANCE_THRESHOLD / dist_to_neck
             reduced_neck_to_head = neck_to_head * shrink_factor
             reduced_local_pos = neck_base_point + reduced_neck_to_head
-<<<<<<< HEAD
-            clipped_delta_pos = reduced_local_pos - np.array(self.get_local_position())
-=======
             clipped_delta_pos = reduced_local_pos - current_local_pos
->>>>>>> 1905bf30
 
         return clipped_delta_pos, clipped_delta_orn
 
@@ -1548,14 +1500,9 @@
         clipped_delta_orn = p.getQuaternionFromEuler(clipped_delta_orn)
 
         # Calculate new local transform
-<<<<<<< HEAD
-        _, new_local_orn = p.multiplyTransforms([0, 0, 0], clipped_delta_orn, [0, 0, 0], self.get_local_orientation())
-        new_local_pos = np.array(self.get_local_position()) + np.array(clipped_delta_pos)
-=======
         current_local_pos, current_local_orn = self.get_local_position_orientation()
         _, new_local_orn = p.multiplyTransforms([0, 0, 0], clipped_delta_orn, [0, 0, 0], current_local_orn)
         new_local_pos = np.array(current_local_pos) + np.array(clipped_delta_pos)
->>>>>>> 1905bf30
 
         # Calculate new world position based on local transform and new body pose
         body = self.parent.links["body"]
