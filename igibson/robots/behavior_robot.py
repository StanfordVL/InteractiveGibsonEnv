"""
BehaviorRobot class that can be used in VR as an avatar, or as a robot.
It has two hands, a body and a head link, so is very close to a humanoid avatar.

Takes in a numpy action space each frame to update its positions.

Action space (all non-normalized values that will be clipped if they are too large)
* See init function for various clipping thresholds for velocity, angular velocity and local position
Body:
- 6DOF pose delta - relative to body frame from previous frame
Eye:
- 6DOF pose delta - relative to body frame (where the body will be after applying this frame's action)
Left hand, right hand (in that order):
- 6DOF pose delta - relative to body frame (same as above)
- Trigger fraction delta
- Action reset value

Total size: 28
"""
import itertools
import logging
import os
from abc import ABCMeta, abstractmethod

import numpy as np
import pybullet as p
from future.utils import with_metaclass

from igibson import assets_path
from igibson.object_states.utils import clear_cached_states
from igibson.objects.visual_marker import VisualMarker
from igibson.robots.active_camera_robot import ActiveCameraRobot
from igibson.robots.locomotion_robot import LocomotionRobot
from igibson.robots.manipulation_robot import GraspingPoint, ManipulationRobot
from igibson.robots.robot_base import Virtual6DOFJoint, VirtualJoint
from igibson.utils.constants import SPECIAL_COLLISION_GROUPS, SemanticClass, SimulatorMode, get_collision_group_mask

# Part offset parameters
<<<<<<< HEAD
BODY_OFFSET_FROM_FLOOR = 0.55

NECK_BASE_REL_POS_UNTRACKED = [-0.15, 0, 0.3]
RIGHT_SHOULDER_REL_POS_UNTRACKED = [-0.15, -0.15, 0.3]
LEFT_SHOULDER_REL_POS_UNTRACKED = [-0.15, 0.15, 0.3]
=======
>>>>>>> 3d78c383
EYE_LOC_POSE_UNTRACKED = ([0.05, 0, 0], [0, 0, 0, 1])
RIGHT_HAND_LOC_POSE_UNTRACKED = ([0.1, -0.12, -0.4], [-0.7, 0.7, 0.0, 0.15])
LEFT_HAND_LOC_POSE_UNTRACKED = ([0.1, 0.12, -0.4], [0.7, 0.7, 0.0, 0.15])

EYE_LOC_POSE_TRACKED = ([0.05, 0, 0.4], [0, 0, 0, 1])
# TODO(replayMP): These are currently changed as an easy solution to a couple issues.
# This is a behavior that can entirely be replicated using actions, I just cut a corner here.
RIGHT_HAND_LOC_POSE_TRACKED = ([0.2, -0.12, 0.05], [-0.7, 0.7, 0.0, 0.15])
LEFT_HAND_LOC_POSE_TRACKED = ([0, 0.12, 0.4], [0.5, -0.5, 0.5, 0.5])

# Body parameters
BODY_HEIGHT_RANGE = (0, 2)  # meters. The body is allowed to clip the floor by about a half.
BODY_LINEAR_VELOCITY = 0.3  # linear velocity thresholds in meters/frame
BODY_ANGULAR_VELOCITY = 1  # angular velocity thresholds in radians/frame
BODY_MASS = 15  # body mass in kg
BODY_MOVING_FORCE = BODY_MASS * 500
BODY_NO_COLLISION_CATEGORIES = frozenset(["floors", "carpet"])

# Hand parameters
HAND_BASE_ROTS = {"right": p.getQuaternionFromEuler([0, 160, -80]), "left": p.getQuaternionFromEuler([0, 160, 80])}
HAND_LINEAR_VELOCITY = 0.3  # linear velocity thresholds in meters/frame
HAND_ANGULAR_VELOCITY = 1  # angular velocity thresholds in radians/frame
HAND_DISTANCE_THRESHOLD = 1.2  # distance threshold in meters
HAND_GHOST_HAND_APPEAR_THRESHOLD = 0.15
HAND_FRICTION = 2.5
THUMB_2_POS = np.array([0, -0.02, -0.05])
THUMB_1_POS = np.array([0, -0.015, -0.02])
PALM_CENTER_POS = np.array([0, -0.04, 0.01])
PALM_BASE_POS = np.array([0, 0, 0.015])
FINGER_TIP_POS = np.array([0, -0.025, -0.055])
HAND_LIFTING_FORCE = 300

# Hand link index constants
FINGER_MID_LINK_NAMES = ("Tproximal", "Iproximal", "Mproximal", "Rproximal", "Pproximal")
FINGER_TIP_LINK_NAMES = ("Tmiddle", "Imiddle", "Mmiddle", "Rmiddle", "Pmiddle")
THUMB_LINK_NAME = "Tmiddle"

# Head parameters
HEAD_LINEAR_VELOCITY = 0.3  # linear velocity thresholds in meters/frame
HEAD_ANGULAR_VELOCITY = 1  # angular velocity thresholds in radians/frame
HEAD_DISTANCE_THRESHOLD = 0.5  # distance threshold in meters


class BehaviorRobot(ManipulationRobot, LocomotionRobot, ActiveCameraRobot):
    """
    A robot that is designed for use with a Virtual Reality kit for collecting human demonstrations. It consists of
    four parts: an elliptical body, two floating hands, and a floating and collisionless head.
    """

    def __init__(
        self,
        name=None,
        hands=("left", "right"),
        use_ghost_hands=True,
        normal_color=True,
        show_visual_head=False,
        use_tracked_body=True,
        control_freq=None,
        action_normalize=False,
        proprio_obs="default",
        controller_config=None,
        self_collision=True,
        grasping_mode="assisted",
        **kwargs
    ):
        """
        :param name: None or str, name of the robot object
        :param hands: list containing left, right or no hands
        :param use_ghost_hands: Whether ghost hands (e.g. red, collisionless hands indicating where the user is trying
            to move the hand when the current and requested positions differ by more than a threshold) should be shown.
        :param normal_color: whether to use normal color (grey) (when True) or alternative color (blue-tinted). This is
            useful for when there are multiple robots in the scene.
        :param show_visual_head: whether to render a head for the BehaviorRobot. The head does not have collisions.
        :param use_tracked_body: whether the robot is intended for use with a VR kit that has a body tracker or not.
            Different robot models are loaded based on this value. True is recommended.
        :param control_freq: float, control frequency (in Hz) at which to control the robot. If set to be None,
            simulator.import_object will automatically set the control frequency to be 1 / render_timestep by default.
        :param action_normalize: bool, whether to normalize inputted actions. This will override any default values
            specified by this class. False is recommended to match the announced BEHAVIOR action space.
        :param proprio_obs: str or tuple of str, proprioception observation key(s) to use for generating proprioceptive
            observations. If str, should be exactly "default" -- this results in the default proprioception observations
            being used, as defined by self.default_proprio_obs. See self._get_proprioception_dict for valid key choices
        :param controller_config: None or Dict[str, ...], nested dictionary mapping controller name(s) to specific controller
            configurations for this robot. This will override any default values specified by this class.
        :param self_collision: bool, whether to enable self collision
        :param grasping_mode: None or str, One of {"physical", "assisted", "sticky"}. Assisted is recommended.
            If "physical", no assistive grasping will be applied (relies on contact friction + finger force).
            If "assisted", will magnetize any object touching and within the gripper's fingers.
            If "sticky", will magnetize any object touching the gripper's fingers.
        :param kwargs: Arguments like class ID and rendering params to pass into each part to be loaded into renderer.
        """
        # Basic parameters
        self.hands = hands
        self.use_tracked_body = use_tracked_body
        self.use_ghost_hands = use_ghost_hands
        self.normal_color = normal_color
        self.show_visual_head = show_visual_head

        super(BehaviorRobot, self).__init__(
            name=name,
            control_freq=control_freq,
            action_type="continuous",
            action_normalize=action_normalize,
            proprio_obs=proprio_obs,
            reset_joint_pos=None,
            controller_config=controller_config,
            base_name="body",
            self_collision=self_collision,
            grasping_mode=grasping_mode,
            **kwargs
        )

        # Set up body parts
        self._parts = dict()

        if "left" in self.hands:
            self._parts["left_hand"] = BRHand(self, hand="left", **kwargs)
        if "right" in self.hands:
            self._parts["right_hand"] = BRHand(self, hand="right", **kwargs)

        self._parts["body"] = BRBody(self, **kwargs)
        self._parts["eye"] = BREye(self, **kwargs)

    @property
    def model_name(self):
        return "BehaviorRobot"

    @property
    def model_file(self):
        raise ValueError("BehaviorRobot does not have a single model. It should be loaded using its custom loader.")

    def _load(self, simulator):
        """
        Loads this BehaviorRobot into the simulation. Should return a list of unique body IDs corresponding
        to this model.

        :param simulator: Simulator, iGibson simulator reference

        :return Array[int]: List of unique pybullet IDs corresponding to this robot.
        """
        logging.info("Loading BehaviorRobot")

        # A persistent reference to simulator is needed for AG in ManipulationRobot
        self.simulator = simulator

        # Set the control frequency if one was not provided.
        expected_control_freq = 1.0 / simulator.render_timestep
        if self.control_freq is None:
            logging.info(
                "Control frequency is None - being set to default of 1 / render_timestep: %.4f", expected_control_freq
            )
            self.control_freq = expected_control_freq
        else:
            assert np.isclose(
                expected_control_freq, self.control_freq
            ), "Stored control frequency does not match environment's render timestep."

        # TODO: Remove hacky fix - constructor/config should contain this data.
        if self.simulator.mode == SimulatorMode.VR:
            self.use_tracked_body = self.simulator.vr_settings.using_tracked_body

        return [id for part in self._parts.values() for id in part.load(simulator)]

    def load(self, simulator):
        """Do the regular load, then update the collision filters."""
        body_ids = super(BehaviorRobot, self).load(simulator)
        self._parts["body"].set_body_collision_filters()
        return body_ids

    def _setup_virtual_joints(self):
        # Create a world-base joint.
        virtual_joints = []
        virtual_joints.extend(
            Virtual6DOFJoint(
                joint_name="world__body",
                parent_link=None,
                child_link=self.base_link,
                command_callback=self._parts["body"].command_position,
                lower_limits=[None, None, BODY_HEIGHT_RANGE[0], None, None, None],
                upper_limits=[None, None, BODY_HEIGHT_RANGE[1], None, None, None],
            ).get_joints()
        )
        virtual_joints.extend(
            Virtual6DOFJoint(
                joint_name="neck__camera",
                parent_link=self.links["neck"],
                child_link=self.links["eyes"],
                command_callback=self._parts["eye"].command_position,
                lower_limits=[-HEAD_DISTANCE_THRESHOLD] * 3 + [None] * 3,
                upper_limits=[HEAD_DISTANCE_THRESHOLD] * 3 + [None] * 3,
            ).get_joints(),
        )

        for arm_name, arm_link in self.eef_links.items():
            virtual_joints.extend(
                Virtual6DOFJoint(
                    joint_name="%s_shoulder__%s" % (arm_name, arm_name),
                    parent_link=self.links["%s_shoulder" % arm_name],
                    child_link=arm_link,
                    command_callback=self._parts[arm_name].command_position,
                    lower_limits=[-HAND_DISTANCE_THRESHOLD] * 3 + [None] * 3,
                    upper_limits=[HAND_DISTANCE_THRESHOLD] * 3 + [None] * 3,
                ).get_joints(),
            )
            virtual_joints.append(
                VirtualJoint(
                    joint_name="reset_%s" % arm_name,
                    joint_type=p.JOINT_PRISMATIC,
                    get_pos_callback=lambda: (0, None, None),
                    set_pos_callback=self._parts[arm_name].command_reset,
                    lower_limit=0,
                    upper_limit=1,
                )
            )

        return virtual_joints

    def set_position_orientation(self, pos, orn):
        self._parts["body"].set_position_orientation(pos, orn)
        self._parts["body"].new_pos, self._parts["body"].new_orn = pos, orn

        # Local transforms for hands and eye
        if self.use_tracked_body:
            left_hand_loc_pose = LEFT_HAND_LOC_POSE_TRACKED
            right_hand_loc_pose = RIGHT_HAND_LOC_POSE_TRACKED
            eye_loc_pose = EYE_LOC_POSE_TRACKED
        else:
            left_hand_loc_pose = LEFT_HAND_LOC_POSE_UNTRACKED
            right_hand_loc_pose = RIGHT_HAND_LOC_POSE_UNTRACKED
            eye_loc_pose = EYE_LOC_POSE_UNTRACKED

        left_hand_pos, left_hand_orn = p.multiplyTransforms(pos, orn, left_hand_loc_pose[0], left_hand_loc_pose[1])
        self._parts["left_hand"].set_position_orientation(left_hand_pos, left_hand_orn)
        right_hand_pos, right_hand_orn = p.multiplyTransforms(pos, orn, right_hand_loc_pose[0], right_hand_loc_pose[1])
        self._parts["right_hand"].set_position_orientation(right_hand_pos, right_hand_orn)
        eye_pos, eye_orn = p.multiplyTransforms(pos, orn, eye_loc_pose[0], eye_loc_pose[1])
        self._parts["eye"].set_position_orientation(eye_pos, eye_orn)

        clear_cached_states(self)

    def reset(self):
        # Move the constraint for each part to the default position.
        self.set_position_orientation(*self.get_position_orientation())

    def keep_still(self):
        # Move the constraint for each part to its current position.
        for part in self._parts.values():
            part.set_position_orientation(*part.get_position_orientation())

    def dump_config(self):
        """Dump robot config"""
        parent_info = super(BehaviorRobot, self).dump_config()
        this_info = {
            "name": self.name,
            "hands": self.hands,
            "use_ghost_hands": self.use_ghost_hands,
            "normal_color": self.normal_color,
            "show_visual_head": self.show_visual_head,
            "use_tracked_body": self.use_tracked_body,
        }
        assert set(parent_info.keys()).isdisjoint(this_info.keys()), "Overlapping keys found in config."
        this_info.update(parent_info)

        return this_info

    def get_body_ids(self):
        return [part.body_id for part in self._parts.values()]

    @property
    def n_arms(self):
        return len(self.hands)

    @property
    def arm_names(self):
        return [hand + "_hand" for hand in self.hands]

    @property
    def eef_link_names(self):
        return {arm_name: arm_name + "_base" for arm_name in self.arm_names}

    @property
    def finger_link_names(self):
        return {
            arm: [
                "%s_%s" % (arm, link_name)
                for link_name in itertools.chain(FINGER_MID_LINK_NAMES, FINGER_TIP_LINK_NAMES)
            ]
            for arm in self.arm_names
        }

    @property
    def finger_joint_names(self):
        return {
            arm: (
                # Get the palm-to-proximal joints.
                ["%s_%s__%s_palm" % (arm, to_link, arm) for to_link in FINGER_MID_LINK_NAMES]
                +
                # Get the proximal-to-tip joints.
                [
                    "%s_%s__%s_%s" % (arm, to_link, arm, from_link)
                    for from_link, to_link in zip(FINGER_MID_LINK_NAMES, FINGER_TIP_LINK_NAMES)
                ]
            )
            for arm in self.arm_names
        }

    @property
    def arm_control_idx(self):
        joints = list(self.joints.keys())
        return {
            arm: tuple(
                joints.index("%s_shoulder__%s_%s" % (arm, arm, component))
                for component in Virtual6DOFJoint.COMPONENT_SUFFIXES
            )
            for arm in self.arm_names
        }

    @property
    def base_control_idx(self):
        joints = list(self.joints.keys())
        return tuple(joints.index("world__body_%s" % (component)) for component in Virtual6DOFJoint.COMPONENT_SUFFIXES)

    @property
    def camera_control_idx(self):
        joints = list(self.joints.keys())
        return tuple(joints.index("neck__camera_%s" % (component)) for component in Virtual6DOFJoint.COMPONENT_SUFFIXES)

    @property
    def reset_control_idx(self):
        joints = list(self.joints.keys())
        return {arm: [joints.index("reset_%s" % arm)] for arm in self.arm_names}

    @property
    def gripper_control_idx(self):
        # Get the indices of all of the joints for each arm.
        joints = list(self.joints.values())
        return {arm: [joints.index(joint) for joint in arm_joints] for arm, arm_joints in self.finger_joints.items()}

    @property
    def control_limits(self):
        return {"position": (self.joint_lower_limits, self.joint_upper_limits), "has_limit": self.joint_has_limits}

    @property
    def controller_order(self):
        # Assumes we have arm(s) and corresponding gripper(s)
        controllers = ["base", "camera"]
        for arm in self.arm_names:
            controllers += ["arm_{}".format(arm), "gripper_{}".format(arm), "reset_{}".format(arm)]

        return controllers

    @property
    def _default_controllers(self):
        controllers = {
            "base": "JointController",
            "camera": "JointController",
        }
        controllers.update({"arm_%s" % arm: "JointController" for arm in self.arm_names})
        controllers.update({"gripper_%s" % arm: "MultiFingerGripperController" for arm in self.arm_names})
        controllers.update({"reset_%s" % arm: "JointController" for arm in self.arm_names})
        return controllers

    @property
    def _default_arm_controller_configs(self):
        dic = {}
        for arm in self.arm_names:
            dic[arm] = {
                "name": "JointController",
                "control_freq": self.control_freq,
                "control_limits": self.control_limits,
                "use_delta_commands": True,
                "motor_type": "position",
                "compute_delta_in_quat_space": [(3, 4, 5)],
                "joint_idx": self.arm_control_idx[arm],
                "command_input_limits": (
                    [-HAND_LINEAR_VELOCITY] * 3 + [-HAND_ANGULAR_VELOCITY] * 3,  # Lower limit
                    [HAND_LINEAR_VELOCITY] * 3 + [HAND_ANGULAR_VELOCITY] * 3,  # Upper limit
                ),
                "command_output_limits": None,
            }
        return dic

    @property
    def _default_gripper_multi_finger_controller_configs(self):
        dic = {}
        for arm in self.arm_names:
            dic[arm] = {
                "name": "MultiFingerGripperController",
                "control_freq": self.control_freq,
                "motor_type": "position",
                "control_limits": self.control_limits,
                "joint_idx": self.gripper_control_idx[arm],
                "command_output_limits": "default",
                "inverted": True,
                "mode": "smooth",
                "limit_tolerance": 0.001,
            }
        return dic

    @property
    def _default_base_controller_configs(self):
        dic = {
            "name": "JointController",
            "control_freq": self.control_freq,
            "control_limits": self.control_limits,
            "use_delta_commands": True,
            "motor_type": "position",
            "compute_delta_in_quat_space": [(3, 4, 5)],
            "joint_idx": self.base_control_idx,
            "command_input_limits": (
                [-BODY_LINEAR_VELOCITY] * 3 + [-BODY_ANGULAR_VELOCITY] * 3,  # Lower limit
                [BODY_LINEAR_VELOCITY] * 3 + [BODY_ANGULAR_VELOCITY] * 3,  # Upper limit
            ),
            "command_output_limits": None,
        }
        return dic

    @property
    def _default_camera_controller_configs(self):
        dic = {
            "name": "JointController",
            "control_freq": self.control_freq,
            "control_limits": self.control_limits,
            "use_delta_commands": True,
            "motor_type": "position",
            "compute_delta_in_quat_space": [(3, 4, 5)],
            "joint_idx": self.camera_control_idx,
            "command_input_limits": (
                [-HEAD_LINEAR_VELOCITY] * 3 + [-HEAD_ANGULAR_VELOCITY] * 3,  # Lower limit
                [HEAD_LINEAR_VELOCITY] * 3 + [HEAD_ANGULAR_VELOCITY] * 3,  # Upper limit
            ),
            "command_output_limits": None,
        }
        return dic

    @property
    def _default_reset_controller_configs(self):
        dic = {}
        for arm in self.arm_names:
            dic[arm] = {
                "name": "JointController",
                "control_freq": self.control_freq,
                "control_limits": self.control_limits,
                "motor_type": "position",
                "use_delta_commands": False,
                "joint_idx": self.reset_control_idx[arm],
                "command_input_limits": None,
            }
        return dic

    @property
    def _default_controller_config(self):
        controllers = {
            "base": {"JointController": self._default_base_controller_configs},
            "camera": {"JointController": self._default_camera_controller_configs},
        }
        controllers.update(
            {"arm_%s" % arm: {"JointController": self._default_arm_controller_configs[arm]} for arm in self.arm_names}
        )
        controllers.update(
            {
                "gripper_%s"
                % arm: {
                    "NullGripperController": self._default_gripper_null_controller_configs[arm],
                    "MultiFingerGripperController": self._default_gripper_multi_finger_controller_configs[arm],
                }
                for arm in self.arm_names
            }
        )
        controllers.update(
            {
                "reset_%s" % arm: {"JointController": self._default_reset_controller_configs[arm]}
                for arm in self.arm_names
            }
        )
        return controllers

    @property
    def default_joint_pos(self):
        return np.zeros(self.n_joints)  # TODO: Is this really necessary?

    def _create_discrete_action_space(self):
        raise ValueError("BehaviorRobot does not support discrete actions!")

    @property
    def assisted_grasp_start_points(self):
        side_coefficients = {"left_hand": np.array([1, -1, 1]), "right_hand": np.array([1, 1, 1])}
        return {
            arm: [
                GraspingPoint(link_name="%s_palm" % arm, position=PALM_BASE_POS),
                GraspingPoint(link_name="%s_palm" % arm, position=PALM_CENTER_POS * side_coefficients[arm]),
                GraspingPoint(
                    link_name="%s_%s" % (arm, THUMB_LINK_NAME), position=THUMB_1_POS * side_coefficients[arm]
                ),
                GraspingPoint(
                    link_name="%s_%s" % (arm, THUMB_LINK_NAME), position=THUMB_2_POS * side_coefficients[arm]
                ),
            ]
            for arm in self.arm_names
        }

    @property
    def assisted_grasp_end_points(self):
        side_coefficients = {"left_hand": np.array([1, -1, 1]), "right_hand": np.array([1, 1, 1])}
        return {
            arm: [
                GraspingPoint(link_name="%s_%s" % (arm, finger), position=FINGER_TIP_POS * side_coefficients[arm])
                for finger in FINGER_TIP_LINK_NAMES
            ]
            for arm in self.arm_names
        }

    @property
    def gripper_link_to_grasp_point(self):
        return {arm: PALM_CENTER_POS * (1 if arm == "right_hand" else -1) for arm in self.arm_names}


class BRPart(with_metaclass(ABCMeta, object)):
    """This is the interface that all BehaviorRobot parts must implement."""

    DEFAULT_RENDERING_PARAMS = {
        "use_pbr": True,
        "use_pbr_mapping": True,
        "shadow_caster": True,
    }

    def __init__(self, class_id=SemanticClass.ROBOTS, rendering_params=None):
        """
        Create an object instance with the minimum information of class ID and rendering parameters.

        @param class_id: What class ID the object should be assigned in semantic segmentation rendering mode.
        @param rendering_params: Any keyword arguments to be passed into simulator.load_object_into_renderer(...).
        """
        self.states = {}
        self.class_id = class_id
        self.renderer_instances = []
        self._rendering_params = dict(self.DEFAULT_RENDERING_PARAMS)
        if rendering_params is not None:
            self._rendering_params.update(rendering_params)

        self._loaded = False
        self.body_id = None

    def load(self, simulator):
        """Load object into pybullet and return list of loaded body ids."""
        if self._loaded:
            raise ValueError("Cannot load a single object multiple times.")
        self._loaded = True
        return self._load(simulator)

    @abstractmethod
    def _load(self, simulator):
        pass

    def get_position(self):
        """Get object position in the format of Array[x, y, z]"""
        return self.get_position_orientation()[0]

    def get_orientation(self):
        """Get object orientation as a quaternion in the format of Array[x, y, z, w]"""
        return self.get_position_orientation()[1]

    def get_position_orientation(self):
        """Get object position and orientation in the format of Tuple[Array[x, y, z], Array[x, y, z, w]]"""
        pos, orn = p.getBasePositionAndOrientation(self.body_id)
        return np.array(pos), np.array(orn)

    def set_position(self, pos):
        """Set object position in the format of Array[x, y, z]"""
        old_orn = self.get_orientation()
        self.set_position_orientation(pos, old_orn)

    def set_orientation(self, orn):
        """Set object orientation as a quaternion in the format of Array[x, y, z, w]"""
        old_pos = self.get_position()
        self.set_position_orientation(old_pos, orn)

    def set_position_orientation(self, pos, orn):
        """Set object position and orientation in the format of Tuple[Array[x, y, z], Array[x, y, z, w]]"""
        p.resetBasePositionAndOrientation(self.body_id, pos, orn)
        self.move_constraints(pos, orn)

    @abstractmethod
    def move_constraints(self, pos, orn):
        pass


class BRBody(BRPart):
    """
    A simple ellipsoid representing the robot's body.
    """

    DEFAULT_RENDERING_PARAMS = {
        "use_pbr": False,
        "use_pbr_mapping": False,
    }

    def __init__(self, parent, class_id=SemanticClass.ROBOTS, **kwargs):
        # Set up class
        self.parent = parent
        self.name = "BRBody_{}".format(self.parent.name)
        self.category = "agent"
        self.model = self.name
        self.movement_cid = None
        self.new_pos = None
        self.new_orn = None

        # Load in body from correct urdf, depending on user settings
        body_path = "normal_color" if self.parent.normal_color else "alternative_color"
        body_path_suffix = "vr_body.urdf" if not self.parent.use_tracked_body else "vr_body_tracker.urdf"
        self.vr_body_fpath = os.path.join(assets_path, "models", "vr_agent", "vr_body", body_path, body_path_suffix)
        super(BRBody, self).__init__(class_id=class_id, **kwargs)

    def _load(self, simulator):
        """
        Overidden load that keeps BRBody awake upon initialization.
        """
        self.body_id = p.loadURDF(self.vr_body_fpath, flags=p.URDF_USE_MATERIAL_COLORS_FROM_MTL)
        self.main_body = -1
        self.bounding_box = [0.5, 0.5, 1]
        self.mass = BODY_MASS  # p.getDynamicsInfo(body_id, -1)[0]
        # The actual body is at link 0, the base link is a "virtual" link
        p.changeDynamics(self.body_id, 0, mass=self.mass)
        p.changeDynamics(self.body_id, -1, mass=1e-9)

        simulator.load_object_in_renderer(self, self.body_id, self.class_id, **self._rendering_params)

        self.movement_cid = p.createConstraint(
            self.body_id,
            -1,
            -1,
            -1,
            p.JOINT_FIXED,
            [0, 0, 0],
            [0, 0, 0],
            self.get_position(),
            [0, 0, 0, 1],
            self.get_orientation(),
        )

        return [self.body_id]

    def set_body_collision_filters(self):
        """
        Sets BRBody's collision filters.
        """
        no_col_groups = [SPECIAL_COLLISION_GROUPS[cat] for cat in BODY_NO_COLLISION_CATEGORIES]
        collision_mask = get_collision_group_mask(no_col_groups)

        body_link_idxs = [-1] + list(range(p.getNumJoints(self.body_id)))
        for body_link_idx in body_link_idxs:
            p.setCollisionFilterGroupMask(self.body_id, body_link_idx, self.parent.collision_group, collision_mask)

    def move_constraints(self, pos, orn):
        p.changeConstraint(self.movement_cid, pos, orn, maxForce=BODY_MOVING_FORCE)

    def command_position(self, action):
        """
        Updates BRBody to new position and rotation, via constraints.
        :param action: numpy array of actions.
        """
        self.new_pos = action[:3]
        self.new_orn = p.getQuaternionFromEuler(action[3:6])

        self.new_pos = np.round(self.new_pos, 5).tolist()
        self.new_orn = np.round(self.new_orn, 5).tolist()

        self.move_constraints(self.new_pos, self.new_orn)

    def command_reset(self, val):
        if val > 0.5:  # The unnormalized action space for this button is 0 to 1. This thresholds that space into half.
            self.set_position_orientation(self.new_pos, self.new_orn)


class BRHand(BRPart):
    """
    Represents the human hand used for VR programs and robotics applications.
    """

    DEFAULT_RENDERING_PARAMS = {
        "use_pbr": False,
        "use_pbr_mapping": False,
    }

    def __init__(self, parent, hand="right", class_id=SemanticClass.ROBOTS, **kwargs):
        hand_path = "normal_color" if parent.normal_color else "alternative_color"
        self.vr_hand_folder = os.path.join(assets_path, "models", "vr_agent", "vr_hand", hand_path)
        final_suffix = "vr_hand_{}.urdf".format(hand)

        self.parent = parent
        self.fpath = os.path.join(self.vr_hand_folder, final_suffix)
        self.hand = hand
        self.new_pos = None
        self.new_orn = None

        # Bool indicating whether the hands have been spwaned by pressing the trigger reset
        self.movement_cid = None
        self.name = "{}_hand_{}".format(self.hand, self.parent.name)
        self.model = self.name
        self.category = "agent"

        # Keeps track of previous ghost hand hidden state
        self.prev_ghost_hand_hidden_state = False
        if self.parent.use_ghost_hands:
            self.ghost_hand = VisualMarker(
                visual_shape=p.GEOM_MESH,
                filename=os.path.join(
                    assets_path, "models", "vr_agent", "vr_hand", "ghost_hand_{}.obj".format(self.hand)
                ),
                scale=[0.001] * 3,
                class_id=class_id,
            )
            self.ghost_hand.category = "agent"

        if self.hand not in ["left", "right"]:
            raise ValueError("ERROR: BRHand can only accept left or right as a hand argument!")
        super(BRHand, self).__init__(class_id=class_id, **kwargs)

    def _load(self, simulator):
        self.body_id = p.loadURDF(self.fpath, flags=p.URDF_USE_MATERIAL_COLORS_FROM_MTL)
        self.mass = p.getDynamicsInfo(self.body_id, -1)[0]

        simulator.load_object_in_renderer(self, self.body_id, self.class_id, **self._rendering_params)

        body_ids = [self.body_id]
        if self.parent.use_ghost_hands:
            body_ids.extend(self.ghost_hand.load(simulator))
            self.ghost_hand.set_position_orientation(*self.get_position_orientation())
            p.changeVisualShape(self.ghost_hand.get_body_ids()[0], -1, rgbaColor=(0, 0, 0, 0))
            # change it to transparent for visualization

        p.changeDynamics(self.body_id, -1, mass=1, lateralFriction=HAND_FRICTION)
        for joint_index in range(p.getNumJoints(self.body_id)):
            # Make masses larger for greater stability
            # Mass is in kg, friction is coefficient
            p.changeDynamics(self.body_id, joint_index, mass=0.1, lateralFriction=HAND_FRICTION)
            p.resetJointState(self.body_id, joint_index, targetValue=0, targetVelocity=0.0)
            p.setJointMotorControl2(
                self.body_id,
                joint_index,
                controlMode=p.POSITION_CONTROL,
                targetPosition=0,
                targetVelocity=0.0,
                positionGain=0.1,
                velocityGain=0.1,
                force=0,
            )
            p.setJointMotorControl2(self.body_id, joint_index, controlMode=p.VELOCITY_CONTROL, targetVelocity=0.0)
        # Create constraint that can be used to move the hand
        self.movement_cid = p.createConstraint(
            self.body_id,
            -1,
            -1,
            -1,
            p.JOINT_FIXED,
            [0, 0, 0],
            [0, 0, 0],
            self.get_position(),
            [0.0, 0.0, 0.0, 1.0],
            self.get_orientation(),
        )

        return body_ids

    def set_position_orientation(self, pos, orn):
        # set position and orientation of BRobot body part and update
        # local transforms, note this function gets around state bound
<<<<<<< HEAD
        super(BRHandBase, self).set_position_orientation(pos, orn)

=======
        super(BRHand, self).set_position_orientation(pos, orn)
>>>>>>> 3d78c383
        self.new_pos = pos
        self.new_orn = orn
        # Update pos and orientation of ghost hands as well
        if self.parent.use_ghost_hands:
            self.ghost_hand.set_position_orientation(self.new_pos, self.new_orn)

    def get_local_position_orientation(self):
        # TODO: Deprecate in favor of link-based version.
        body = self.parent._parts["body"]
        return p.multiplyTransforms(
            *p.invertTransform(*body.get_position_orientation()), *self.get_position_orientation()
        )

    def command_position(self, action):
        """
        Updates position and close fraction of hand.
        :param action: numpy array of actions.
        """
        # These are relative to the shoulder.
        new_local_pos = action[0:3]
        new_local_orn = p.getQuaternionFromEuler(action[3:6])

        # Calculate new world position based on local transform and new body pose
        body = self.parent._parts["body"]
        shoulder = self.parent.links[self.hand + "_hand_shoulder"]
        new_shoulder_pos, new_shoulder_orn = p.multiplyTransforms(
            body.new_pos, body.new_orn, *shoulder.get_local_position_orientation()
        )
        self.new_pos, self.new_orn = p.multiplyTransforms(
            new_shoulder_pos, new_shoulder_orn, new_local_pos, new_local_orn
        )
        # Round to avoid numerical inaccuracies
        self.new_pos = np.round(self.new_pos, 5).tolist()
        self.new_orn = np.round(self.new_orn, 5).tolist()

        self.move_constraints(self.new_pos, self.new_orn)

        # Update ghost hands
        if self.parent.use_ghost_hands:
            self.update_ghost_hands()

    def command_reset(self, val):
        self.parent._parts["body"].command_reset(val)
        if val > 0.5:  # The unnormalized action space for this button is 0 to 1. This thresholds that space into half.
            self.set_position_orientation(self.new_pos, self.new_orn)

    def move_constraints(self, pos, orn):
        p.changeConstraint(self.movement_cid, pos, orn, maxForce=HAND_LIFTING_FORCE)

    def set_close_fraction(self, close_frac):
        """
        Sets the close fraction of the hand - this must be implemented by each subclass.
        """
        raise NotImplementedError()

    def update_ghost_hands(self):
        """
        Updates ghost hand to track real hand and displays it if the real and virtual hands are too far apart.
        """
        # Ghost hand tracks real hand whether it is hidden or not
        self.ghost_hand.set_position(self.new_pos)
        self.ghost_hand.set_orientation(self.new_orn)

        # If distance between hand and controller is greater than threshold,
        # ghost hand appears
        dist_to_real_controller = np.linalg.norm(np.array(self.new_pos) - np.array(self.get_position()))
        should_hide = dist_to_real_controller <= HAND_GHOST_HAND_APPEAR_THRESHOLD

        # Only toggle hidden state if we are transition from hidden to unhidden, or the other way around
        if not self.prev_ghost_hand_hidden_state and should_hide:
            self.parent.simulator.set_hidden_state(self.ghost_hand, hide=True)
            self.prev_ghost_hand_hidden_state = True
        elif self.prev_ghost_hand_hidden_state and not should_hide:
            self.parent.simulator.set_hidden_state(self.ghost_hand, hide=False)
            self.prev_ghost_hand_hidden_state = False


class BREye(BRPart):
    """
    Class representing the eye of the robot - robots can use this eye's position
    to move the camera and render the same thing that the VR users see.
    """

    def __init__(self, parent, class_id=SemanticClass.ROBOTS, **kwargs):
        # Set up class
        self.parent = parent

        self.name = "BREye_{}".format(self.parent.name)
        self.category = "agent"
        self.new_pos = None
        self.new_orn = None

        color_folder = "normal_color" if self.parent.normal_color else "alternative_color"
        self.head_visual_path = os.path.join(assets_path, "models", "vr_agent", "vr_eye", color_folder, "vr_head.obj")
        self.eye_path = os.path.join(assets_path, "models", "vr_agent", "vr_eye", "vr_eye.urdf")
        super(BREye, self).__init__(class_id=class_id, **kwargs)

        self.should_hide = True
        self.head_visual_marker = VisualMarker(
            visual_shape=p.GEOM_MESH, filename=self.head_visual_path, scale=[0.08] * 3, class_id=class_id
        )
        self.neck_cid = None

    def _load(self, simulator):
        flags = p.URDF_USE_MATERIAL_COLORS_FROM_MTL | p.URDF_ENABLE_SLEEPING
        self.body_id = p.loadURDF(self.eye_path, flags=flags)

        # Set a minimal mass
        self.mass = 1e-9
        p.changeDynamics(self.body_id, -1, self.mass)

        simulator.load_object_in_renderer(self, self.body_id, self.class_id, **self._rendering_params)

        body_ids = [self.body_id] + self.head_visual_marker.load(simulator)

        # Create a rigid constraint between the body and the head such that the head will move with the body during the
        # next physics simulation duration. Set the joint frame to be aligned with the child frame (URDF standard)
        local_pos, local_orn = self.get_local_position_orientation()
        self.neck_cid = p.createConstraint(
            parentBodyUniqueId=self.parent._parts["body"].body_id,
            parentLinkIndex=-1,
            childBodyUniqueId=self.body_id,
            childLinkIndex=-1,
            jointType=p.JOINT_FIXED,
            jointAxis=[0, 0, 0],
            parentFramePosition=local_pos,
            childFramePosition=[0, 0, 0],
            parentFrameOrientation=local_orn,
            childFrameOrientation=[0, 0, 0, 1],
        )

        return body_ids

    def get_local_position_orientation(self):
        body = self.parent._parts["body"]
        return p.multiplyTransforms(
            *p.invertTransform(*body.get_position_orientation()), *self.get_position_orientation()
        )

    def _load(self):
        body_ids = super(BREye, self)._load()
        assert len(body_ids) == 1

        # Set mass to 0
        p.changeDynamics(body_ids[0], -1, 0)

        return body_ids

    def get_local_position(self):
        return self.get_local_position_orientation()[0]

    def get_local_orientation(self):
        return self.get_local_position_orientation()[1]

    def get_local_position_orientation(self):
        body = self.parent.parts["body"]
        return p.multiplyTransforms(
            *p.invertTransform(*body.get_position_orientation()), *self.get_position_orientation()
        )

    def set_position_orientation(self, pos, orn):
        # set position and orientation of BRobot body part and update
        # local transforms, note this function gets around state bound
        super(BREye, self).set_position_orientation(pos, orn)
        self.new_pos = pos
        self.new_orn = orn
        self.head_visual_marker.set_position_orientation(self.new_pos, self.new_orn)

    def move_constraints(self, pos, orn):
        body = self.parent._parts["body"]
        local_pos, local_orn = p.multiplyTransforms(*p.invertTransform(*body.get_position_orientation()), pos, orn)
        p.removeConstraint(self.neck_cid)
        self.neck_cid = p.createConstraint(
            parentBodyUniqueId=body.body_id,
            parentLinkIndex=-1,
            childBodyUniqueId=self.body_id,
            childLinkIndex=-1,
            jointType=p.JOINT_FIXED,
            jointAxis=[0, 0, 0],
            parentFramePosition=local_pos,
            childFramePosition=[0, 0, 0],
            parentFrameOrientation=local_orn,
            childFrameOrientation=[0, 0, 0, 1],
        )

    def command_position(self, action):
        """
        Updates BREye to be where HMD is.
        :param action: numpy array of actions.
        """
        if not self.parent.show_visual_head and self.should_hide:
            self.parent.simulator.set_hidden_state(self.head_visual_marker, hide=True)
            self.should_hide = False

        # These are relative to the neck.
        new_local_pos = action[0:3]
        new_local_orn = p.getQuaternionFromEuler(action[3:6])

        # Calculate new world position based on new local transform and current body pose
        neck = self.parent.links["neck"]
        self.new_pos, self.new_orn = p.multiplyTransforms(
            *neck.get_position_orientation(), new_local_pos, new_local_orn
        )
        self.new_pos = np.round(self.new_pos, 5).tolist()
        self.new_orn = np.round(self.new_orn, 5).tolist()
        self.set_position_orientation(self.new_pos, self.new_orn)<|MERGE_RESOLUTION|>--- conflicted
+++ resolved
@@ -36,14 +36,8 @@
 from igibson.utils.constants import SPECIAL_COLLISION_GROUPS, SemanticClass, SimulatorMode, get_collision_group_mask
 
 # Part offset parameters
-<<<<<<< HEAD
-BODY_OFFSET_FROM_FLOOR = 0.55
-
-NECK_BASE_REL_POS_UNTRACKED = [-0.15, 0, 0.3]
-RIGHT_SHOULDER_REL_POS_UNTRACKED = [-0.15, -0.15, 0.3]
-LEFT_SHOULDER_REL_POS_UNTRACKED = [-0.15, 0.15, 0.3]
-=======
->>>>>>> 3d78c383
+DEFAULT_BODY_OFFSET_FROM_FLOOR = 0.55
+
 EYE_LOC_POSE_UNTRACKED = ([0.05, 0, 0], [0, 0, 0, 1])
 RIGHT_HAND_LOC_POSE_UNTRACKED = ([0.1, -0.12, -0.4], [-0.7, 0.7, 0.0, 0.15])
 LEFT_HAND_LOC_POSE_UNTRACKED = ([0.1, 0.12, -0.4], [0.7, 0.7, 0.0, 0.15])
@@ -811,12 +805,7 @@
     def set_position_orientation(self, pos, orn):
         # set position and orientation of BRobot body part and update
         # local transforms, note this function gets around state bound
-<<<<<<< HEAD
-        super(BRHandBase, self).set_position_orientation(pos, orn)
-
-=======
         super(BRHand, self).set_position_orientation(pos, orn)
->>>>>>> 3d78c383
         self.new_pos = pos
         self.new_orn = orn
         # Update pos and orientation of ghost hands as well
@@ -952,27 +941,6 @@
 
     def get_local_position_orientation(self):
         body = self.parent._parts["body"]
-        return p.multiplyTransforms(
-            *p.invertTransform(*body.get_position_orientation()), *self.get_position_orientation()
-        )
-
-    def _load(self):
-        body_ids = super(BREye, self)._load()
-        assert len(body_ids) == 1
-
-        # Set mass to 0
-        p.changeDynamics(body_ids[0], -1, 0)
-
-        return body_ids
-
-    def get_local_position(self):
-        return self.get_local_position_orientation()[0]
-
-    def get_local_orientation(self):
-        return self.get_local_position_orientation()[1]
-
-    def get_local_position_orientation(self):
-        body = self.parent.parts["body"]
         return p.multiplyTransforms(
             *p.invertTransform(*body.get_position_orientation()), *self.get_position_orientation()
         )
