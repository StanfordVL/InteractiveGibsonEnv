--- conflicted
+++ resolved
@@ -383,13 +383,8 @@
         # itself
         return np.array(
             [
-<<<<<<< HEAD
-                self.parts["left_hand"].object_in_hand == candidate_obj_bid,
-                self.parts["right_hand"].object_in_hand == candidate_obj_bid,
-=======
-                self.links["left_hand"].object_in_hand == candidate_obj,
-                self.links["right_hand"].object_in_hand == candidate_obj,
->>>>>>> c0dba219
+                self.links["left_hand"].object_in_hand == candidate_obj_bid,
+                self.links["right_hand"].object_in_hand == candidate_obj_bid,
             ]
         )
 
@@ -1096,13 +1091,9 @@
 
         if not self.object_in_hand:
             # Detect valid trig fraction that is above threshold
-<<<<<<< HEAD
             # print(new_trig_frac)
             if new_trig_frac >= 0.0 and new_trig_frac <= 1.0 and new_trig_frac > TRIGGER_FRACTION_THRESHOLD:
                 # import ipdb; ipdb.set_trace()
-=======
-            if new_trig_frac > TRIGGER_FRACTION_THRESHOLD:
->>>>>>> c0dba219
                 if override_ag_data is not None:
                     ag_data = override_ag_data
                     force_data = self.find_hand_contacts(find_all=True)
