"""
BehaviorRobot class that can be used in VR as an avatar, or as a robot.
It has two hands, a body and a head link, so is very close to a humanoid avatar.

Takes in a numpy action space each frame to update its positions.

Action space (all non-normalized values that will be clipped if they are too large)
* See init function for various clipping thresholds for velocity, angular velocity and local position
Body:
- 6DOF pose delta - relative to body frame from previous frame
Eye:
- 6DOF pose delta - relative to body frame (where the body will be after applying this frame's action)
Left hand, right hand (in that order):
- 6DOF pose delta - relative to body frame (same as above)
- Trigger fraction delta
- Action reset value

Total size: 28
"""

import numpy as np
import os
import pybullet as p

from gibson2 import assets_path
from gibson2.objects.articulated_object import ArticulatedObject
from gibson2.objects.visual_shape import VisualShape
from gibson2.external.pybullet_tools.utils import set_all_collisions
from gibson2.utils.mesh_util import quat2rotmat, xyzw2wxyz
from collections import OrderedDict

# Helps eliminate effect of numerical error on distance threshold calculations, especially when part is at the threshold
THRESHOLD_EPSILON = 0.001

# Part offset parameters
NECK_BASE_REL_POS_UNTRACKED = [-0.15, 0, 0.3]
RIGHT_SHOULDER_REL_POS_UNTRACKED = [-0.15, -0.15, 0.3]
LEFT_SHOULDER_REL_POS_UNTRACKED = [-0.15, 0.15, 0.3]
EYE_LOC_POSE_UNTRACKED = ([0.05, 0, 0], [0, 0, 0, 1])
RIGHT_HAND_LOC_POSE_UNTRACKED = ([0.1, -0.12, -0.4], [-0.7, 0.7, 0.0, 0.15])
LEFT_HAND_LOC_POSE_UNTRACKED = ([0.1, 0.12, -0.4], [0.7, 0.7, 0.0, 0.15])

NECK_BASE_REL_POS_TRACKED = [-0.15, 0, -0.15]
RIGHT_SHOULDER_REL_POS_TRACKED = [-0.15, -0.15, -0.15]
LEFT_SHOULDER_REL_POS_TRACKED = [-0.15, 0.15, -0.15]
EYE_LOC_POSE_TRACKED = ([0.05, 0, 0.4], [0, 0, 0, 1])
RIGHT_HAND_LOC_POSE_TRACKED = ([0.1, -0.12, 0.05], [-0.7, 0.7, 0.0, 0.15])
LEFT_HAND_LOC_POSE_TRACKED = ([0.1, 0.12, 0.05], [0.7, 0.7, 0.0, 0.15])

# Body parameters
BODY_LINEAR_VELOCITY = 0.3  # linear velocity thresholds in meters/frame
BODY_ANGULAR_VELOCITY = 1  # angular velocity thresholds in radians/frame

# Hand parameters
HAND_LINEAR_VELOCITY = 0.3  # linear velocity thresholds in meters/frame
HAND_ANGULAR_VELOCITY = 1  # angular velocity thresholds in radians/frame
HAND_DISTANCE_THRESHOLD = 1.2  # distance threshold in meters
HAND_GHOST_HAND_APPEAR_THRESHOLD = 0.15
HAND_OPEN_POSITION = 0
FINGER_CLOSE_POSITION = 1.2
THUMB_CLOSE_POSITION = 0.6
HAND_FRICTION = 2.5
HAND_CLOSE_FORCE = 3
RELEASE_WINDOW = 1 / 30.0  # release window in seconds
THUMB_2_POS = [0, -0.02, -0.05]
THUMB_1_POS = [0, -0.015, -0.02]
PALM_CENTER_POS = [0, -0.04, 0.01]
PALM_BASE_POS = [0, 0, 0.015]
FINGER_TIP_POS = [0, -0.025, -0.055]

# Assisted grasping parameters
ASSIST_FRACTION = 1.0
ARTICULATED_ASSIST_FRACTION = 0.7
MIN_ASSIST_FORCE = 0
MAX_ASSIST_FORCE = 500
ASSIST_FORCE = MIN_ASSIST_FORCE + \
    (MAX_ASSIST_FORCE - MIN_ASSIST_FORCE) * ASSIST_FRACTION
TRIGGER_FRACTION_THRESHOLD = 0.5
CONSTRAINT_VIOLATION_THRESHOLD = 0.1

# Hand link index constants
PALM_LINK_INDEX = 0
FINGER_TIP_LINK_INDICES = [1, 2, 3, 4, 5]
THUMB_LINK_INDEX = 4
NON_THUMB_FINGERS = [1, 2, 3, 5]

# Gripper parameters
GRIPPER_GHOST_HAND_APPEAR_THRESHOLD = 0.25
GRIPPER_JOINT_POSITIONS = [0.550569, 0.000000, 0.549657, 0.000000]

# Head parameters
HEAD_LINEAR_VELOCITY = 0.3  # linear velocity thresholds in meters/frame
HEAD_ANGULAR_VELOCITY = 1  # angular velocity thresholds in radians/frame
HEAD_DISTANCE_THRESHOLD = 0.5  # distance threshold in meters


class BehaviorRobot(object):
    """
    A class representing all the VR objects comprising a single agent.
    The individual parts of an agent can be used separately, however
    use of this class is recommended for most VR applications, especially if you
    just want to get a VR scene up and running quickly.
    """

    def __init__(self, sim, robot_num=1, hands=('left', 'right'), use_body=True, use_gripper=False, use_ghost_hands=True, normal_color=True, show_visual_head=False, use_tracked_body_override=None):
        """
        Initializes BehaviorRobot:
        :parm sim: iGibson simulator object
        :parm robot_num: the number of the agent - used in multi-user VR
        :parm use_constraints: whether to use constraints to move agent (normally set to True - set to false in state replay mode)
        :parm hands: list containing left, right or no hands
        :parm use_body: true if using BRBody
        :parm use_gripper: whether the agent should use the pybullet gripper or the iGibson VR hand
        :parm normal_color: whether to use normal color (grey) (when True) or alternative color (blue-tinted). The alternative
        :param show_visual_head: whether to render a head cone where the BREye is
        :param use_tracked_body_override: sets use_tracked_body no matter what is set in the VR settings. Can be
        used to initialize a BehaviorRobot in a robotics environment.
        """
        # Basic parameters
        self.simulator = sim
        self.robot_num = robot_num
        self.hands = hands
        self.use_body = use_body
        if use_tracked_body_override is None:
            self.use_tracked_body = self.simulator.vr_settings.using_tracked_body
        else:
            self.use_tracked_body = use_tracked_body_override
        self.use_gripper = use_gripper
        self.use_ghost_hands = use_ghost_hands
        self.normal_color = normal_color
        self.show_visual_head = show_visual_head
        self.action = np.zeros((28,))

        # Activation parameters
        self.activated = False
        self.first_frame = True
        self.constraints_active = {
            'left_hand': False,
            'right_hand': False,
            'body': False,
        }

        # Set up body parts
        self.parts = dict()

        if 'left' in self.hands:
            self.parts['left_hand'] = (BRHand(self, hand='left') if not use_gripper
                                       else BRGripper(self, hand='left'))
        if 'right' in self.hands:
            self.parts['right_hand'] = (BRHand(self, hand='right') if not use_gripper
                                        else BRGripper(self, hand='right'))

        # Store reference between hands
        if 'left' in self.hands and 'right' in self.hands:
            self.parts['left_hand'].set_other_hand(self.parts['right_hand'])
            self.parts['right_hand'].set_other_hand(self.parts['left_hand'])
        if self.use_body:
            self.parts['body'] = BRBody(self)

        self.parts['eye'] = BREye(self)

    def set_colliders(self, enabled=False):
        self.parts['left_hand'].set_colliders(enabled)
        self.parts['right_hand'].set_colliders(enabled)
        self.parts['body'].set_colliders(enabled)

    def set_position_orientation(self, pos, orn):
        self.parts['body'].set_position_orientation_unwrapped(pos, orn)
        self.parts['body'].new_pos, self.parts['body'].new_orn = pos, orn

        # Local transforms for hands and eye
        if self.use_tracked_body:
            left_hand_loc_pose = LEFT_HAND_LOC_POSE_TRACKED
            right_hand_loc_pose = RIGHT_HAND_LOC_POSE_TRACKED
            eye_loc_pose = EYE_LOC_POSE_TRACKED
        else:
            left_hand_loc_pose = LEFT_HAND_LOC_POSE_UNTRACKED
            right_hand_loc_pose = RIGHT_HAND_LOC_POSE_UNTRACKED
            eye_loc_pose = EYE_LOC_POSE_UNTRACKED

        left_hand_pos, left_hand_orn = p.multiplyTransforms(
            pos, orn, left_hand_loc_pose[0], left_hand_loc_pose[1])
        self.parts['left_hand'].set_position_orientation(
            left_hand_pos, left_hand_orn)
        right_hand_pos, right_hand_orn = p.multiplyTransforms(
            pos, orn, right_hand_loc_pose[0], right_hand_loc_pose[1])
        self.parts['right_hand'].set_position_orientation(
            right_hand_pos, right_hand_orn)
        eye_pos, eye_orn = p.multiplyTransforms(
            pos, orn, eye_loc_pose[0], eye_loc_pose[1])
        self.parts['eye'].set_position_orientation(eye_pos, eye_orn)

        for constraint, activated in self.constraints_active.items():
            if not activated and constraint != 'body':
                self.parts[constraint].activate_constraints()
                self.constraints_active[constraint] = True

        left_pos, left_orn = self.parts['left_hand'].get_position_orientation()
        right_pos, right_orn = self.parts['right_hand'].get_position_orientation(
        )

        self.parts['left_hand'].move(left_pos, left_orn)
        self.parts['right_hand'].move(right_pos, right_orn)

    def get_position(self):
        return self.parts['body'].get_position()

    def get_rpy(self):
        return p.getEulerFromQuaternion(self.get_orientation())

    def get_orientation(self):
        return self.parts['body'].get_orientation()

    def get_linear_velocity(self):
        (vx, vy, vz), _ = p.getBaseVelocity(self.parts['body'].body_id)
        return np.array([vx, vy, vz])

    def get_angular_velocity(self):
        _, (vr, vp, vyaw) = p.getBaseVelocity(self.parts['body'].body_id)
        return np.array([vr, vp, vyaw])

    def get_end_effector_position(self):
        return self.parts['right_hand'].get_position()

    def dump_action(self):
        """
        Returns action used on the current frame.
        """
        return self.action

    def activate(self):
        """
        Activate BehaviorRobot and all its body parts.
        This bypasses the activate mechanism used in VR with the trigger press
        This is useful for non-VR setting, e.g. BehaviorEnv
        """
        self.first_frame = False
        self.activated = True
        for part_name in self.constraints_active:
            self.constraints_active[part_name] = True
            self.parts[part_name].activated = True
            if self.parts[part_name].movement_cid is None:
                self.parts[part_name].activate_constraints()

    def update(self, action):
        """
        Updates BehaviorRobot - transforms of all objects managed by this class.
        :param action: numpy array of actions.

        Steps to activate:
        1) Trigger reset action for left/right controller to activate (and teleport user to robot in VR)
        2) Trigger reset actions for each hand to trigger colliders for that hand (in VR red ghost hands will disappear into hand when this is done correctly)
        """
        # Store input action, which is what will be saved
        self.action = action
        if not self.activated:
            frame_action = np.zeros((28,))
            # Either trigger press will activate robot, and teleport the user to the robot if they are using VR
            if action[19] > 0 or action[27] > 0:
                self.activated = True
                if self.simulator.can_access_vr_context:
                    body_pos = self.parts['body'].get_position()
                    self.simulator.set_vr_pos(
                        pos=(body_pos[0], body_pos[1], 0), keep_height=True)
        else:
            frame_action = action

        if self.first_frame:
            # Disable colliders
            self.set_colliders(enabled=False)
            # Move user close to the body to start with
            if self.simulator.can_access_vr_context:
                body_pos = self.parts['body'].get_position()
                self.simulator.set_vr_pos(
                    pos=(body_pos[0], body_pos[1], 0), keep_height=True)
            # Body constraint is the last one we need to activate
            self.parts['body'].activate_constraints()
            self.first_frame = False

        # Must update body first before other Vr objects, since they
        # rely on its transform to calculate their own transforms,
        # as an action only contains local transforms relative to the body
        self.parts['body'].update(frame_action)
        for vr_obj_name in ['left_hand', 'right_hand', 'eye']:
            self.parts[vr_obj_name].update(frame_action)

    def render_camera_image(self, modes=('rgb')):
        # render frames from current eye position
        eye_pos, eye_orn = self.parts['eye'].get_position_orientation()
        renderer = self.simulator.renderer
        mat = quat2rotmat(xyzw2wxyz(eye_orn))[:3, :3]
        view_direction = mat.dot(np.array([1, 0, 0]))
        renderer.set_camera(eye_pos, eye_pos +
                            view_direction, [0, 0, 1], cache=True)
        frames = []
        for item in renderer.render(modes=modes):
            frames.append(item)
        return frames

    def _print_positions(self):
        """
        Prints out all the positions of the BehaviorRobot, including helpful BehaviorRobot information for debugging (hidden API)
        """
        print('Data for BehaviorRobot number {}'.format(self.robot_num))
        print('Using hands: {}, using body: {}, using gripper: {}'.format(
            self.hands, self.use_body, self.use_gripper))
        for k, v in self.parts.items():
            print('{} at position {}'.format(k, v.get_position()))
        print('-------------------------------')

    def robot_specific_reset(self):
        pass

    def get_proprioception_dim(self):
        return 6 * 3 + 2

    def get_proprioception(self):
        state = OrderedDict()
        # state['body_position'] = self.parts['body'].get_position()
        # state['body_orientation'] = p.getEulerFromQuaternion(self.parts['body'].get_orientation())
        # state['left_hand_position'] = self.parts['left_hand'].get_position()
        # state['left_hand_orientation'] = p.getEulerFromQuaternion(self.parts['left_hand'].get_orientation())
        # state['right_hand_position'] = self.parts['right_hand'].get_position()
        # state['right_hand_orientation'] = p.getEulerFromQuaternion(self.parts['right_hand'].get_orientation())
        # state['eye_position'] = self.parts['eye'].get_position()
        # state['eye_orientation'] = p.getEulerFromQuaternion(self.parts['eye'].get_orientation())
        state['left_hand_position_local'] = self.parts['left_hand'].local_pos
        state['left_hand_orientation_local'] = p.getEulerFromQuaternion(
            self.parts['left_hand'].local_orn)
        state['right_hand_position_local'] = self.parts['right_hand'].local_pos
        state['right_hand_orientation_local'] = p.getEulerFromQuaternion(
            self.parts['right_hand'].local_orn)
        state['eye_position_local'] = self.parts['eye'].local_pos
        state['eye_orientation_local'] = p.getEulerFromQuaternion(
            self.parts['eye'].local_orn)
        state['left_hand_trigger_fraction'] = self.parts['left_hand'].trigger_fraction
        state['right_hand_trigger_fraction'] = self.parts['right_hand'].trigger_fraction

        state_list = []
        for k, v in state.items():
            if isinstance(v, list):
                state_list.extend(v)
            elif isinstance(v, tuple):
                state_list.extend(list(v))
            elif isinstance(v, np.ndarray):
                state_list.extend(list(v))
            elif isinstance(v, (float, int)):
                state_list.append(v)
            else:
                raise ValueError('cannot serialize some proprioception states')

        return state_list

    def dump_state(self):
        return {part_name: part.dump_part_state() for part_name, part in self.parts.items()}

    def load_state(self, dump):
        for part_name, part_state in dump.items():
            self.parts[part_name].load_part_state(part_state)


class BRBody(ArticulatedObject):
    """
    A simple ellipsoid representing the robot's body.
    """

    def __init__(self, parent):
        # Set up class
        self.parent = parent
        self.name = "BRBody_{}".format(self.parent.robot_num)
        self.category = "agent"
        self.model = self.name
        self.movement_cid = None
        self.activated = False
        self.new_pos = None
        self.new_orn = None

        # Load in body from correct urdf, depending on user settings
        body_path = 'normal_color' if self.parent.normal_color else 'alternative_color'
        body_path_suffix = 'vr_body.urdf' if not self.parent.use_tracked_body else 'vr_body_tracker.urdf'
        self.vr_body_fpath = os.path.join(
            assets_path, 'models', 'vr_agent', 'vr_body', body_path, body_path_suffix)
        super(BRBody, self).__init__(filename=self.vr_body_fpath, scale=1)

    def _load(self):
        """
        Overidden load that keeps BRBody awake upon initialization.
        """
        body_id = p.loadURDF(self.filename, globalScaling=self.scale,
                             flags=p.URDF_USE_MATERIAL_COLORS_FROM_MTL)
        self.body_ids = [body_id]
        self.main_body = -1
        self.bounding_box = [0.5, 0.5, 1]
        self.mass = 15  # p.getDynamicsInfo(body_id, -1)[0]
        p.changeDynamics(body_id, -1, mass=self.mass)
        return body_id

    def set_position_orientation_unwrapped(self, pos, orn):
        super(BRBody, self).set_position_orientation(pos, orn)

    def set_position_orientation(self, pos, orn):
        self.parent.set_position_orientation(pos, orn)

    def set_colliders(self, enabled=False):
        assert type(enabled) == bool
        set_all_collisions(self.body_id, int(enabled))
        if enabled == True:
            self.set_body_collision_filters()

    def activate_constraints(self):
        """
        Initializes BRBody to start in a specific location.
        """
<<<<<<< HEAD
        if self.movement_cid is not None:
            raise ValueError(
                'activate_constraints is called but the constraint has already been already activated: {}'.format(self.movement_cid))

        self.movement_cid = p.createConstraint(self.body_id, -1, -1, -1, p.JOINT_FIXED,
                                               [0, 0, 0], [0, 0, 0], self.get_position())
=======
        self.movement_cid = p.createConstraint(self.body_id, -1, -1, -1, p.JOINT_FIXED,
                                                [0, 0, 0], [0, 0, 0], self.get_position())
>>>>>>> 8e3d33e6

    def set_body_collision_filters(self):
        """
        Sets BRBody's collision filters.
        """
        # Get body ids of the floor and carpets
        no_col_ids = self.parent.simulator.get_category_ids(
            'floors') + self.parent.simulator.get_category_ids('carpet')
        body_link_idxs = [-1] + \
            [i for i in range(p.getNumJoints(self.body_id))]

        for col_id in no_col_ids:
            col_link_idxs = [-1] + [i for i in range(p.getNumJoints(col_id))]
            for body_link_idx in body_link_idxs:
                for col_link_idx in col_link_idxs:
<<<<<<< HEAD
                    p.setCollisionFilterPair(
                        self.body_id, col_id, body_link_idx, col_link_idx, 0)
=======
                    p.setCollisionFilterPair(self.body_id, col_id, body_link_idx, col_link_idx, 0)
>>>>>>> 8e3d33e6

    def move(self, pos, orn):
        p.changeConstraint(self.movement_cid, pos, orn, maxForce=7500)

    def clip_delta_pos_orn(self, delta_pos, delta_orn):
        """
        Clip position and orientation deltas to stay within action space.
        :param delta_pos: delta position to be clipped
        :param delta_orn: delta orientation to be clipped
        """
        clipped_delta_pos = np.clip(
            delta_pos, -BODY_LINEAR_VELOCITY, BODY_LINEAR_VELOCITY)
        clipped_delta_orn = np.clip(
            delta_orn, -BODY_ANGULAR_VELOCITY, BODY_ANGULAR_VELOCITY)
        return clipped_delta_pos.tolist(), clipped_delta_orn.tolist()

    def update(self, action):
        """
        Updates BRBody to new position and rotation, via constraints.
        :param action: numpy array of actions.
        """
        delta_pos = action[:3]
        delta_orn = action[3:6]
        clipped_delta_pos, clipped_delta_orn = self.clip_delta_pos_orn(
            delta_pos, delta_orn)
        # Convert orientation to a quaternion
        clipped_delta_orn = p.getQuaternionFromEuler(clipped_delta_orn)

        # Calculate new body transform
        old_pos, old_orn = self.get_position_orientation()
        self.new_pos, self.new_orn = p.multiplyTransforms(
            old_pos, old_orn, clipped_delta_pos, clipped_delta_orn)
        self.new_pos = np.round(self.new_pos, 5).tolist()
        self.new_orn = np.round(self.new_orn, 5).tolist()

        # Reset agent activates the body and its collision filters
        reset_agent = (action[19] > 0 or action[27] > 0)
        if reset_agent:
            if not self.activated:
                self.set_colliders(enabled=True)
                self.activated = True
            self.set_position(self.new_pos)
            self.set_orientation(self.new_orn)

        self.move(self.new_pos, self.new_orn)

    def dump_part_state(self):
        pass

    def load_part_state(self, dump):
        pass


class BRHandBase(ArticulatedObject):
    """
    The base BRHand class from which other BRHand objects derive. It is intended
    that subclasses override most of the methods to implement their own functionality.
    """

    def __init__(self, parent, fpath, hand='right', base_rot=(0, 0, 0, 1),
                 ghost_hand_appear_threshold=HAND_GHOST_HAND_APPEAR_THRESHOLD):
        """
        Initializes BRHandBase.
        s is the simulator, fpath is the filepath of the BRHandBase, hand is either left or right
        This is left on by default, and is only turned off in special circumstances, such as in state replay mode.
        The base rotation of the hand base is also supplied. Note that this init function must be followed by
        an import statement to actually load the hand into the simulator.
        """
        # We store a reference to the simulator so that VR data can be acquired under the hood
        self.parent = parent
        self.fpath = fpath
        self.model_path = fpath
        self.hand = hand
        self.other_hand = None
        self.new_pos = None
        self.new_orn = None
        # This base rotation is applied before any actual rotation is applied to the hand. This adjusts
        # for the hand model's rotation to make it appear in the right place.
        self.base_rot = base_rot
        self.local_pos, self.local_orn = [0, 0, 0], [0, 0, 0, 1]
        self.trigger_fraction = 0

        # Bool indicating whether the hands have been spwaned by pressing the trigger reset
        self.movement_cid = None
        self.activated = False
        self.name = "{}_hand_{}".format(self.hand, self.parent.robot_num)
        self.model = self.name
        self.category = "agent"

        # Keeps track of previous ghost hand hidden state
        self.prev_ghost_hand_hidden_state = False
        if self.parent.use_ghost_hands:
            self.ghost_hand = VisualShape(os.path.join(
                assets_path, 'models', 'vr_agent', 'vr_hand', 'ghost_hand_{}.obj'.format(self.hand)), scale=0.001)
            self.ghost_hand.category = 'agent'
            self.ghost_hand_appear_threshold = ghost_hand_appear_threshold

        if self.hand not in ['left', 'right']:
            raise ValueError(
                'ERROR: BRHandBase can only accept left or right as a hand argument!')
        super(BRHandBase, self).__init__(filename=self.fpath, scale=1)

    def _load(self):
        """
        Overidden load that keeps BRHandBase awake upon initialization.
        """
        body_id = p.loadURDF(self.fpath, globalScaling=self.scale,
                             flags=p.URDF_USE_MATERIAL_COLORS_FROM_MTL)
        self.mass = p.getDynamicsInfo(body_id, -1)[0]
        return body_id

    def set_other_hand(self, other_hand):
        """
        Sets reference to the other hand - eg. right hand if this is the left hand
        :param other_hand: reference to another BRHandBase instance
        """
        self.other_hand = other_hand

    def activate_constraints(self):
        # Start ghost hand where the VR hand starts
        if self.parent.use_ghost_hands:
            self.ghost_hand.set_position(self.get_position())

    def set_position_orientation(self, pos, orn):
        # set position and orientation of BRobot body part and update
        # local transforms, note this function gets around state bound
        super(BRHandBase, self).set_position_orientation(pos, orn)
        body = self.parent.parts["body"]
        if body.new_pos is None:
            inv_body_pos, inv_body_orn = p.invertTransform(
                *body.get_position_orientation())
        else:
            inv_body_pos, inv_body_orn = p.invertTransform(
                body.new_pos, body.new_orn)
        new_local_pos, new_local_orn = p.multiplyTransforms(inv_body_pos, inv_body_orn, pos,
                                                            orn)
        self.local_pos = new_local_pos
        self.local_orn = new_local_orn
        self.new_pos = pos
        self.new_orn = orn
        # Update pos and orientation of ghost hands as well
        if self.parent.use_ghost_hands:
            self.ghost_hand.set_position(self.new_pos)
            self.ghost_hand.set_orientation(self.new_orn)

    def set_position(self, pos):
        self.set_position_orientation(pos, self.get_orientation())

    def set_orientation(self, orn):
        self.set_position_orientation(self.get_position(), orn)

    def set_colliders(self, enabled=False):
        assert type(enabled) == bool
        set_all_collisions(self.body_id, int(enabled))

    def clip_delta_pos_orn(self, delta_pos, delta_orn):
        """
        Clip position and orientation deltas to stay within action space.
        :param delta_pos: delta position to be clipped
        :param delta_orn: delta orientation to be clipped
        """
        clipped_delta_pos = np.clip(
            delta_pos, -HAND_LINEAR_VELOCITY, HAND_LINEAR_VELOCITY)
        clipped_delta_pos = clipped_delta_pos.tolist()
        clipped_delta_orn = np.clip(
            delta_orn, -HAND_ANGULAR_VELOCITY, HAND_ANGULAR_VELOCITY)
        clipped_delta_orn = p.getQuaternionFromEuler(
            clipped_delta_orn.tolist())

        # Constraint position so hand doesn't go further than hand_thresh from corresponding shoulder
        if not self.parent.use_tracked_body:
            left_shoulder_rel_pos = LEFT_SHOULDER_REL_POS_TRACKED
            right_shoulder_rel_pos = RIGHT_SHOULDER_REL_POS_TRACKED
        else:
            left_shoulder_rel_pos = LEFT_SHOULDER_REL_POS_UNTRACKED
            right_shoulder_rel_pos = RIGHT_SHOULDER_REL_POS_UNTRACKED

        shoulder_point = left_shoulder_rel_pos if self.hand == 'left' else right_shoulder_rel_pos
        shoulder_point = np.array(shoulder_point)
        desired_local_pos, desired_local_orn = p.multiplyTransforms(
            self.local_pos, self.local_orn, clipped_delta_pos, clipped_delta_orn)
        shoulder_to_hand = np.array(desired_local_pos) - shoulder_point
        dist_to_shoulder = np.linalg.norm(shoulder_to_hand)
        if dist_to_shoulder > (HAND_DISTANCE_THRESHOLD + THRESHOLD_EPSILON):
            # Project onto sphere around shoulder
            shrink_factor = HAND_DISTANCE_THRESHOLD / dist_to_shoulder
            # Reduce shoulder to hand vector size
            reduced_shoulder_to_hand = shoulder_to_hand * shrink_factor
            # Add to shoulder position to get final local position
            reduced_local_pos = shoulder_point + reduced_shoulder_to_hand
            # Calculate new delta to get to this point
            inv_old_local_pos, inv_old_local_orn = p.invertTransform(
                self.local_pos, self.local_orn)
            clipped_delta_pos, clipped_delta_orn = p.multiplyTransforms(
                inv_old_local_pos, inv_old_local_orn, reduced_local_pos.tolist(), desired_local_orn)

        return clipped_delta_pos, p.getEulerFromQuaternion(clipped_delta_orn)

    def update(self, action):
        """
        Updates position and close fraction of hand.
        :param action: numpy array of actions.
        """
        if self.hand == 'left':
            delta_pos = action[12:15]
            delta_orn = action[15:18]
        else:
            delta_pos = action[20:23]
            delta_orn = action[23:26]

        # Perform clipping
        clipped_delta_pos, clipped_delta_orn = self.clip_delta_pos_orn(
            delta_pos, delta_orn)
        clipped_delta_orn = p.getQuaternionFromEuler(clipped_delta_orn)

        # Calculate new local transform
        old_local_pos, old_local_orn = self.local_pos, self.local_orn
        new_local_pos, new_local_orn = p.multiplyTransforms(
            old_local_pos, old_local_orn, clipped_delta_pos, clipped_delta_orn)
        self.local_pos = new_local_pos
        self.local_orn = new_local_orn

        # Calculate new world position based on local transform and new body pose
        body = self.parent.parts["body"]
        self.new_pos, self.new_orn = p.multiplyTransforms(
            body.new_pos, body.new_orn, new_local_pos, new_local_orn)
        # Round to avoid numerical inaccuracies
        self.new_pos = np.round(self.new_pos, 5).tolist()
        self.new_orn = np.round(self.new_orn, 5).tolist()

        # Reset agent activates the body and its collision filters
        if self.hand == 'left':
            reset_agent = (action[19] > 0)
        else:
            reset_agent = (action[27] > 0)
        if reset_agent:
            if not self.activated:
                self.set_colliders(enabled=True)
                self.activated = True
            self.set_position_orientation(self.new_pos, self.new_orn)

        self.move(self.new_pos, self.new_orn)

        # Close hand and also update ghost hands, if they are enabled
        if self.hand == 'left':
            delta_trig_frac = action[18]
        else:
            delta_trig_frac = action[26]

        new_trig_frac = self.trigger_fraction + delta_trig_frac
        self.set_close_fraction(new_trig_frac)
        self.trigger_fraction = new_trig_frac

        # Update ghost hands
        if self.parent.use_ghost_hands:
            self.update_ghost_hands()

    def move(self, pos, orn):
        p.changeConstraint(self.movement_cid, pos, orn, maxForce=300)

    def set_close_fraction(self, close_frac):
        """
        Sets the close fraction of the hand - this must be implemented by each subclass.
        """
        raise NotImplementedError()

    def update_ghost_hands(self):
        """
        Updates ghost hand to track real hand and displays it if the real and virtual hands are too far apart.
        """
        if not self.activated:
            return

        # Ghost hand tracks real hand whether it is hidden or not
        self.ghost_hand.set_position(self.new_pos)
        self.ghost_hand.set_orientation(self.new_orn)

        # If distance between hand and controller is greater than threshold,
        # ghost hand appears
        dist_to_real_controller = np.linalg.norm(
            np.array(self.new_pos) - np.array(self.get_position()))
        should_hide = dist_to_real_controller <= self.ghost_hand_appear_threshold

        # Only toggle hidden state if we are transition from hidden to unhidden, or the other way around
        if not self.prev_ghost_hand_hidden_state and should_hide:
            self.parent.simulator.set_hidden_state(self.ghost_hand, hide=True)
            self.prev_ghost_hand_hidden_state = True
        elif self.prev_ghost_hand_hidden_state and not should_hide:
            self.parent.simulator.set_hidden_state(self.ghost_hand, hide=False)
            self.prev_ghost_hand_hidden_state = False

    def dump_part_state(self):
        return {
            "local_pos": list(self.local_pos),
            "local_orn": list(self.local_orn),
            "trigger_fraction": self.trigger_fraction,
        }

    def load_part_state(self, dump):
        self.local_pos = np.array(dump["local_pos"])
        self.local_orn = np.array(dump["local_orn"])
        self.trigger_fraction = dump["trigger_fraction"]


class BRHand(BRHandBase):
    """
    Represents the human hand used for VR programs and robotics applications.
    """

    def __init__(self, parent, hand='right'):
        hand_path = 'normal_color' if parent.normal_color else 'alternative_color'
        self.vr_hand_folder = os.path.join(
            assets_path, 'models', 'vr_agent', 'vr_hand', hand_path)
        final_suffix = '{}_{}.urdf'.format('vr_hand_vhacd', hand)
        base_rot_handed = p.getQuaternionFromEuler(
            [0, 160, -80 if hand == 'right' else 80])
        super(BRHand, self).__init__(parent, os.path.join(self.vr_hand_folder, final_suffix), hand=hand,
                                     base_rot=base_rot_handed,
                                     ghost_hand_appear_threshold=HAND_GHOST_HAND_APPEAR_THRESHOLD)

        # Variables for assisted grasping
        self.object_in_hand = None
        self.obj_cid = None
        self.obj_cid_params = {}
        self.should_freeze_joints = False
        self.release_counter = None
        self.freeze_vals = {}

        # Used to debug AG
        self.candidate_data = None
        self.movement_cid = None

    def activate_constraints(self):
        p.changeDynamics(self.body_id, -1, mass=1,
                         lateralFriction=HAND_FRICTION)
        for joint_index in range(p.getNumJoints(self.body_id)):
            # Make masses larger for greater stability
            # Mass is in kg, friction is coefficient
            p.changeDynamics(self.body_id, joint_index,
                             mass=0.1, lateralFriction=HAND_FRICTION)
            p.resetJointState(self.body_id, joint_index,
                              targetValue=0, targetVelocity=0.0)
            p.setJointMotorControl2(self.body_id, joint_index, controlMode=p.POSITION_CONTROL, targetPosition=0,
                                    targetVelocity=0.0, positionGain=0.1, velocityGain=0.1, force=0)
            p.setJointMotorControl2(
                self.body_id, joint_index, controlMode=p.VELOCITY_CONTROL, targetVelocity=0.0)
        # Create constraint that can be used to move the hand
        self.movement_cid = p.createConstraint(self.body_id, -1, -1, -1, p.JOINT_FIXED, [0, 0, 0], [
                                               0, 0, 0], self.get_position(), [0.0, 0.0, 0.0, 1.0], self.get_orientation())
        super(BRHand, self).activate_constraints()

    def set_hand_coll_filter(self, target_id, enable):
        """
        Sets collision filters for hand - to enable or disable them
        :param target_id: physics body to enable/disable collisions with
        :param enable: whether to enable/disable collisions
        """
        target_link_idxs = [-1] + [i for i in range(p.getNumJoints(target_id))]
        body_link_idxs = [-1] + \
            [i for i in range(p.getNumJoints(self.body_id))]

        for body_link_idx in body_link_idxs:
            for target_link_idx in target_link_idxs:
                p.setCollisionFilterPair(
                    self.body_id, target_id, body_link_idx, target_link_idx, 1 if enable else 0)

    def gen_freeze_vals(self):
        """
        Generate joint values to freeze joints at.
        """
        for joint_index in range(p.getNumJoints(self.body_id)):
            j_val = p.getJointState(self.body_id, joint_index)[0]
            self.freeze_vals[joint_index] = j_val

    def freeze_joints(self):
        """
        Freezes hand joints - used in assisted grasping.
        """
        for joint_index, j_val in self.freeze_vals.items():
            p.resetJointState(self.body_id, joint_index,
                              targetValue=j_val, targetVelocity=0.0)

    def find_raycast_candidates(self):
        """
        Calculates the body id and link that have the most fingertip-palm ray intersections.
        """
        # Store unique ray start/end points for visualization
        raypoints = []
        palm_link_state = p.getLinkState(self.body_id, 0)
        palm_pos = palm_link_state[0]
        palm_orn = palm_link_state[1]
<<<<<<< HEAD
        palm_base_pos, _ = p.multiplyTransforms(
            palm_pos, palm_orn, PALM_BASE_POS, [0, 0, 0, 1])
        palm_center_pos = PALM_CENTER_POS
=======
        palm_base_pos, _ = p.multiplyTransforms(palm_pos, palm_orn, PALM_BASE_POS, [0, 0, 0, 1])
        palm_center_pos = np.copy(PALM_CENTER_POS)
>>>>>>> 8e3d33e6
        palm_center_pos[1] *= 1 if self.hand == 'right' else -1
        palm_center_pos, _ = p.multiplyTransforms(
            palm_pos, palm_orn, palm_center_pos, [0, 0, 0, 1])
        thumb_link_state = p.getLinkState(self.body_id, THUMB_LINK_INDEX)
        thumb_pos = thumb_link_state[0]
        thumb_orn = thumb_link_state[1]
        thumb_1_pos = np.copy(THUMB_1_POS)
        thumb_1_pos[1] *= 1 if self.hand == 'right' else -1
        thumb_2_pos = np.copy(THUMB_2_POS)
        thumb_2_pos[1] *= 1 if self.hand == 'right' else -1
        thumb_1, _ = p.multiplyTransforms(
            thumb_pos, thumb_orn, thumb_2_pos, [0, 0, 0, 1])
        thumb_2, _ = p.multiplyTransforms(
            thumb_pos, thumb_orn, thumb_1_pos, [0, 0, 0, 1])
        # Repeat for each of 4 fingers
        raypoints.extend([palm_base_pos, palm_center_pos, thumb_1, thumb_2])
        raycast_startpoints = [palm_base_pos,
                               palm_center_pos, thumb_1, thumb_2] * 4

        raycast_endpoints = []
        for lk in NON_THUMB_FINGERS:
            finger_link_state = p.getLinkState(self.body_id, lk)
            link_pos = finger_link_state[0]
            link_orn = finger_link_state[1]

            finger_tip_pos = np.copy(FINGER_TIP_POS)
            finger_tip_pos[1] *= 1 if self.hand == 'right' else -1

            finger_tip_pos, _ = p.multiplyTransforms(
                link_pos, link_orn, finger_tip_pos, [0, 0, 0, 1])
            raypoints.append(finger_tip_pos)
            raycast_endpoints.extend([finger_tip_pos] * 4)

        # Raycast from each start point to each end point - 8 in total between 4 finger start points and 2 palm end points
        ray_results = p.rayTestBatch(raycast_startpoints, raycast_endpoints)
        if not ray_results:
            return None
        ray_data = []
        for ray_res in ray_results:
            bid, link_idx, fraction, _, _ = ray_res
            # Skip intersections with the hand itself
            if bid == -1 or bid == self.body_id:
                continue
            ray_data.append((bid, link_idx))

        return ray_data

    def find_hand_contacts(self):
        """
        Calculates the body ids and links that have force applied to them by the VR hand.
        """
        # Get collisions
        cpts = p.getContactPoints(self.body_id)
        if not cpts:
            return None

        contact_data = []
        for i in range(len(cpts)):
            cpt = cpts[i]
            # Don't attach to links that are not finger tip
            if cpt[3] not in FINGER_TIP_LINK_INDICES:
                continue
            c_bid = cpt[2]
            c_link = cpt[4]
            contact_data.append((c_bid, c_link))

        return contact_data

    def calculate_ag_object(self):
        """
        Calculates which object to assisted-grasp. Returns an (object_id, link_id) tuple or None
        if no valid AG-enabled object can be found.
        """
        # Step 1- Get candidates that intersect "inside-hand" rays
        ray_data = self.find_raycast_candidates()
        if not ray_data:
            return None

        # Step 2 - find the closest object to the palm center among these "inside" objects
        palm_state = p.getLinkState(self.body_id, 0)
        palm_center_pos = np.copy(PALM_CENTER_POS)
        palm_center_pos[1] *= 1 if self.hand == 'right' else -1
        palm_center_pos, _ = p.multiplyTransforms(
            palm_state[0], palm_state[1], palm_center_pos, [0, 0, 0, 1])

        self.candidate_data = []
        for bid, link in ray_data:
            if link == -1:
                link_pos, _ = p.getBasePositionAndOrientation(bid)
            else:
                link_pos = p.getLinkState(bid, link)[0]
            dist = np.linalg.norm(np.array(link_pos) -
                                  np.array(palm_center_pos))
            self.candidate_data.append((bid, link, dist))

        self.candidate_data = sorted(self.candidate_data, key=lambda x: x[2])
        ag_bid, ag_link, _ = self.candidate_data[0]

        if not ag_bid:
            return None

        # Step 3 - Make sure we are applying a force to this object
        force_data = self.find_hand_contacts()
        if not force_data or (ag_bid, ag_link) not in force_data:
            return None

        # Return None if any of the following edge cases are activated
        if (not self.parent.simulator.can_assisted_grasp(ag_bid, ag_link) or
            (self.other_hand and self.other_hand.object_in_hand == ag_bid) or
            ("body" in self.parent.parts and self.parent.parts["body"].body_id == ag_bid) or
                (self.other_hand and self.other_hand.body_id == ag_bid)):
            return None

        return ag_bid, ag_link

    def handle_assisted_grasping(self, action):
        """
        Handles assisted grasping.
        :param action: numpy array of actions.
        """
        if self.hand == 'left':
            delta_trig_frac = action[18]
        else:
            delta_trig_frac = action[26]

        new_trig_frac = self.trigger_fraction + delta_trig_frac

        # Execute gradual release of object
        if self.release_counter is not None:
            self.release_counter += 1
            time_since_release = self.release_counter * \
                self.parent.simulator.render_timestep
            if time_since_release >= RELEASE_WINDOW:
                self.set_hand_coll_filter(self.object_in_hand, True)
                self.object_in_hand = None
                self.release_counter = None
            else:
                # Can't pick-up object while it is being released
                return

        if not self.object_in_hand:
            # Detect valid trig fraction that is above threshold
            if new_trig_frac >= 0.0 and new_trig_frac <= 1.0 and new_trig_frac > TRIGGER_FRACTION_THRESHOLD:
                ag_data = self.calculate_ag_object()
                # Return early if no AG-valid object can be grasped
                if not ag_data:
                    return
                ag_bid, ag_link = ag_data

<<<<<<< HEAD
                # Different pos/orn calculations for base/links
                if ag_link == -1:
                    body_pos, body_orn = p.getBasePositionAndOrientation(
                        ag_bid)
                else:
                    body_pos, body_orn = p.getLinkState(ag_bid, ag_link)[:2]

                # Get inverse world transform of body frame
                inv_body_pos, inv_body_orn = p.invertTransform(
                    body_pos, body_orn)
                link_state = p.getLinkState(self.body_id, PALM_LINK_INDEX)
                link_pos = link_state[0]
                link_orn = link_state[1]
                # B * T = P -> T = (B-1)P, where B is body transform, T is target transform and P is palm transform
                child_frame_pos, child_frame_orn = p.multiplyTransforms(inv_body_pos,
                                                                        inv_body_orn,
                                                                        link_pos,
                                                                        link_orn)
=======
                child_frame_pos, child_frame_orn = self.get_child_frame_pose(ag_bid, ag_link)
>>>>>>> 8e3d33e6

                # If we grab a child link of a URDF, create a p2p joint
                if ag_link == -1:
                    joint_type = p.JOINT_FIXED
                else:
                    joint_type = p.JOINT_POINT2POINT

                self.obj_cid = p.createConstraint(
                    parentBodyUniqueId=self.body_id,
                    parentLinkIndex=PALM_LINK_INDEX,
                    childBodyUniqueId=ag_bid,
                    childLinkIndex=ag_link,
                    jointType=joint_type,
                    jointAxis=(0, 0, 0),
                    parentFramePosition=(0, 0, 0),
                    childFramePosition=child_frame_pos,
                    childFrameOrientation=child_frame_orn
                )
                # Modify max force based on user-determined assist parameters
                if ag_link == -1:
                    max_force = ASSIST_FORCE
                else:
                    max_force = ASSIST_FORCE * ARTICULATED_ASSIST_FRACTION
                p.changeConstraint(self.obj_cid, maxForce=max_force)

                self.obj_cid_params = {
                    'childBodyUniqueId': ag_bid,
                    'childLinkIndex': ag_link,
                    'jointType': joint_type,
                    'maxForce': max_force,
                }
<<<<<<< HEAD
=======

>>>>>>> 8e3d33e6
                self.object_in_hand = ag_bid
                self.should_freeze_joints = True
                # Disable collisions while picking things up
                self.set_hand_coll_filter(ag_bid, False)
                self.gen_freeze_vals()
        else:
            constraint_violation = self.get_constraint_violation(self.obj_cid)
            if (new_trig_frac >= 0.0 and new_trig_frac <= 1.0 and new_trig_frac <= TRIGGER_FRACTION_THRESHOLD or
                    constraint_violation > CONSTRAINT_VIOLATION_THRESHOLD):
                p.removeConstraint(self.obj_cid)
                self.obj_cid = None
                self.obj_cid_params = {}
                self.should_freeze_joints = False
<<<<<<< HEAD
=======
                self.should_execute_release = True
>>>>>>> 8e3d33e6
                self.release_counter = 0

    def get_constraint_violation(self, cid):
        parent_body, parent_link, child_body, child_link, _, _, joint_position_parent, joint_position_child \
            = p.getConstraintInfo(cid)[:8]

        if parent_link == -1:
            parent_link_pos, parent_link_orn = p.getBasePositionAndOrientation(
                parent_body)
        else:
            parent_link_pos, parent_link_orn = p.getLinkState(
                parent_body, parent_link)[:2]

        if child_link == -1:
            child_link_pos, child_link_orn = p.getBasePositionAndOrientation(
                child_body)
        else:
            child_link_pos, child_link_orn = p.getLinkState(
                child_body, child_link)[:2]

        joint_pos_in_parent_world = p.multiplyTransforms(parent_link_pos,
                                                         parent_link_orn,
                                                         joint_position_parent,
                                                         [0, 0, 0, 1])[0]
        joint_pos_in_child_world = p.multiplyTransforms(child_link_pos,
                                                        child_link_orn,
                                                        joint_position_child,
                                                        [0, 0, 0, 1])[0]

        diff = np.linalg.norm(
            np.array(joint_pos_in_parent_world) - np.array(joint_pos_in_child_world))
        return diff

    def update(self, action):
        """
        Overriden update that can handle assisted grasping. AG is only enabled for BRHand and not BRGripper.
        :param action: numpy array of actions.
        """
        # AG is only enable for the reduced joint hand
        if ASSIST_FRACTION > 0:
            self.handle_assisted_grasping(action)

        super(BRHand, self).update(action)

        # Freeze joints if object is actively being assistively grasping
        if self.should_freeze_joints:
            self.freeze_joints()

    def set_close_fraction(self, close_frac):
        """
        Sets close fraction of hands. Close frac of 1 indicates fully closed joint,
        and close frac of 0 indicates fully open joint. Joints move smoothly between
        their values in self.open_pos and self.close_pos.
        """
        if self.should_freeze_joints:
            return

        # Clip close fraction to make sure it stays within [0, 1] range
        clipped_close_frac = np.clip([close_frac], 0, 1)[0]

        for joint_index in range(p.getNumJoints(self.body_id)):
            jf = p.getJointInfo(self.body_id, joint_index)
            j_name = jf[1]
            # Thumb has different close fraction to fingers
            if j_name.decode('utf-8')[0] == 'T':
                close_pos = THUMB_CLOSE_POSITION
            else:
                close_pos = FINGER_CLOSE_POSITION
            interp_frac = (close_pos - HAND_OPEN_POSITION) * clipped_close_frac
            target_pos = HAND_OPEN_POSITION + interp_frac
            p.setJointMotorControl2(self.body_id, joint_index, p.POSITION_CONTROL, targetPosition=target_pos,
                                    force=HAND_CLOSE_FORCE)

<<<<<<< HEAD
=======
    def get_child_frame_pose(self, ag_bid, ag_link):
        # Different pos/orn calculations for base/links
        if ag_link == -1:
            body_pos, body_orn = p.getBasePositionAndOrientation(
                ag_bid)
        else:
            body_pos, body_orn = p.getLinkState(ag_bid, ag_link)[:2]

        # Get inverse world transform of body frame
        inv_body_pos, inv_body_orn = p.invertTransform(
            body_pos, body_orn)
        link_state = p.getLinkState(self.body_id, PALM_LINK_INDEX)
        link_pos = link_state[0]
        link_orn = link_state[1]
        # B * T = P -> T = (B-1)P, where B is body transform, T is target transform and P is palm transform
        child_frame_pos, child_frame_orn = \
            p.multiplyTransforms(inv_body_pos,
                                    inv_body_orn,
                                    link_pos,
                                    link_orn)

        return child_frame_pos, child_frame_orn

>>>>>>> 8e3d33e6
    def dump_part_state(self):
        dump = super(BRHand, self).dump_part_state()

        # Recompute child frame pose because it could have changed since the
        # constraint has been created
        if self.obj_cid is not None:
            ag_bid = self.obj_cid_params['childBodyUniqueId']
            ag_link = self.obj_cid_params['childLinkIndex']
<<<<<<< HEAD
            # Different pos/orn calculations for base/links
            if ag_link == -1:
                body_pos, body_orn = p.getBasePositionAndOrientation(
                    ag_bid)
            else:
                body_pos, body_orn = p.getLinkState(ag_bid, ag_link)[:2]

            # Get inverse world transform of body frame
            inv_body_pos, inv_body_orn = p.invertTransform(
                body_pos, body_orn)
            link_state = p.getLinkState(self.body_id, PALM_LINK_INDEX)
            link_pos = link_state[0]
            link_orn = link_state[1]
            # B * T = P -> T = (B-1)P, where B is body transform, T is target transform and P is palm transform
            child_frame_pos, child_frame_orn = \
                p.multiplyTransforms(inv_body_pos,
                                     inv_body_orn,
                                     link_pos,
                                     link_orn)
=======
            child_frame_pos, child_frame_orn = \
                self.get_child_frame_pose(ag_bid, ag_link)
>>>>>>> 8e3d33e6
            self.obj_cid_params.update({
                'childFramePosition': child_frame_pos,
                'childFrameOrientation': child_frame_orn,
            })

        dump.update({
            "object_in_hand": self.object_in_hand,
            "release_counter": self.release_counter,
            "should_freeze_joints": self.should_freeze_joints,
            "freeze_vals": self.freeze_vals,
            "obj_cid": self.obj_cid,
            "obj_cid_params": self.obj_cid_params,
        })

        return dump

    def load_part_state(self, dump):
        super(BRHand, self).load_part_state(dump)

        # Cancel the previous AG if exists
        if self.obj_cid is not None:
            p.removeConstraint(self.obj_cid)

        if self.object_in_hand is not None:
            self.set_hand_coll_filter(self.object_in_hand, True)

        self.object_in_hand = dump['object_in_hand']
        self.release_counter = dump['release_counter']
        self.should_freeze_joints = dump['should_freeze_joints']
<<<<<<< HEAD
        self.freeze_vals = dump['freeze_vals']
=======
        self.freeze_vals = {int(key): val for key, val in dump['freeze_vals'].items()}
>>>>>>> 8e3d33e6
        self.obj_cid = dump['obj_cid']
        self.obj_cid_params = dump['obj_cid_params']
        if self.obj_cid is not None:
            self.obj_cid = p.createConstraint(
                parentBodyUniqueId=self.body_id,
                parentLinkIndex=PALM_LINK_INDEX,
                childBodyUniqueId=dump['obj_cid_params']['childBodyUniqueId'],
                childLinkIndex=dump['obj_cid_params']['childLinkIndex'],
                jointType=dump['obj_cid_params']['jointType'],
                jointAxis=(0, 0, 0),
                parentFramePosition=(0, 0, 0),
                childFramePosition=dump['obj_cid_params']['childFramePosition'],
                childFrameOrientation=dump['obj_cid_params']['childFrameOrientation'],
            )
            p.changeConstraint(
                self.obj_cid, maxForce=dump['obj_cid_params']['maxForce'])

        if self.object_in_hand is not None:
            self.set_hand_coll_filter(self.object_in_hand, False)
<<<<<<< HEAD

=======
>>>>>>> 8e3d33e6

class BRGripper(BRHandBase):
    """
    Gripper utilizing the pybullet gripper URDF.
    """

    def __init__(self, parent, hand='right'):
        gripper_path = 'normal_color' if self.parent.normal_color else 'alternative_color'
        vr_gripper_fpath = os.path.join(
            assets_path, 'models', 'vr_agent', 'vr_gripper', gripper_path, 'vr_gripper.urdf')
        super(BRGripper, self).__init__(parent, vr_gripper_fpath, hand=hand,
                                        base_rot=p.getQuaternionFromEuler(
                                            [0, 0, 0]),
                                        ghost_hand_appear_threshold=GRIPPER_GHOST_HAND_APPEAR_THRESHOLD)

    def activate_constraints(self):
        """
        Sets up constraints in addition to superclass hand setup.
        """
        if self.movement_cid is not None:
            raise ValueError(
                'activate_constraints is called but the constraint has already been already activated: {}'.format(self.movement_cid))

        for joint_idx in range(p.getNumJoints(self.body_id)):
            p.resetJointState(self.body_id, joint_idx,
                              GRIPPER_JOINT_POSITIONS[joint_idx])
            p.setJointMotorControl2(
                self.body_id, joint_idx, p.POSITION_CONTROL, targetPosition=0, force=0)

        # Movement constraint
        self.movement_cid = p.createConstraint(
            self.body_id, -1, -1, -1, p.JOINT_FIXED, [0, 0, 0], [0.2, 0, 0], self.get_position())
        # Gripper gear constraint
        self.grip_cid = p.createConstraint(self.body_id,
                                           0,
                                           self.body_id,
                                           2,
                                           jointType=p.JOINT_GEAR,
                                           jointAxis=[0, 1, 0],
                                           parentFramePosition=[0, 0, 0],
                                           childFramePosition=[0, 0, 0])
        p.changeConstraint(self.grip_cid, gearRatio=1, erp=0.5,
                           relativePositionTarget=0.5, maxForce=3)
        super(BRGripper, self).activate_constraints()

    def set_close_fraction(self, close_frac):
        # PyBullet recommmends doing this to keep the gripper centered/symmetric
        b = p.getJointState(self.body_id, 2)[0]
        p.setJointMotorControl2(
            self.body_id, 0, p.POSITION_CONTROL, targetPosition=b, force=3)

        # Clip close fraction to make sure it stays within [0, 1] range
        clipped_close_frac = np.clip([close_frac], 0, 1)[0]

        # Change gear constraint to reflect trigger close fraction
        p.changeConstraint(self.grip_cid,
                           gearRatio=1,
                           erp=1,
                           relativePositionTarget=1 - clipped_close_frac,
                           maxForce=3)


class BREye(ArticulatedObject):
    """
    Class representing the eye of the robot - robots can use this eye's position
    to move the camera and render the same thing that the VR users see.
    """

    def __init__(self, parent):
        # Set up class
        self.local_pos, self.local_orn = [0, 0, 0], [0, 0, 0, 1]
        self.parent = parent

        self.name = "BREye_{}".format(self.parent.robot_num)
        self.category = "agent"
        self.new_pos = None
        self.new_orn = None

        color_folder = 'normal_color' if self.parent.normal_color else 'alternative_color'
        self.head_visual_path = os.path.join(
            assets_path, 'models', 'vr_agent', 'vr_eye', color_folder, 'vr_head.obj')
        self.eye_path = os.path.join(
            assets_path, 'models', 'vr_agent', 'vr_eye', 'vr_eye.urdf')
        super(BREye, self).__init__(filename=self.eye_path, scale=1)

        self.should_hide = True
        self.head_visual_marker = VisualShape(
            self.head_visual_path, scale=0.08)

    def set_position_orientation(self, pos, orn):
        # set position and orientation of BRobot body part and update
        # local transforms, note this function gets around state bound
        super(BREye, self).set_position_orientation(pos, orn)
        body = self.parent.parts["body"]
        if body.new_pos is None:
            inv_body_pos, inv_body_orn = p.invertTransform(
                *body.get_position_orientation())
        else:
            inv_body_pos, inv_body_orn = p.invertTransform(
                body.new_pos, body.new_orn)
        new_local_pos, new_local_orn = p.multiplyTransforms(inv_body_pos, inv_body_orn, pos,
                                                            orn)
        self.local_pos = new_local_pos
        self.local_orn = new_local_orn
        self.new_pos = pos
        self.new_orn = orn
        self.head_visual_marker.set_position_orientation(
            self.new_pos, self.new_orn)

    def set_position(self, pos):
        self.set_position_orientation(pos, self.get_orientation())

    def set_orientation(self, orn):
        self.set_position_orientation(self.get_position(), orn)

    def clip_delta_pos_orn(self, delta_pos, delta_orn):
        """
        Clip position and orientation deltas to stay within action space.
        :param delta_pos: delta position to be clipped
        :param delta_orn: delta orientation to be clipped
        """
        clipped_delta_pos = np.clip(
            delta_pos, -HEAD_LINEAR_VELOCITY, HEAD_LINEAR_VELOCITY)
        clipped_delta_pos = clipped_delta_pos.tolist()
        clipped_delta_orn = np.clip(
            delta_orn, -HEAD_ANGULAR_VELOCITY, HEAD_ANGULAR_VELOCITY)
        clipped_delta_orn = p.getQuaternionFromEuler(
            clipped_delta_orn.tolist())

        if not self.parent.use_tracked_body:
            neck_base_rel_pos = NECK_BASE_REL_POS_TRACKED
        else:
            neck_base_rel_pos = NECK_BASE_REL_POS_UNTRACKED
        neck_base_point = np.array(neck_base_rel_pos)
        desired_local_pos, desired_local_orn = p.multiplyTransforms(
            self.local_pos, self.local_orn, clipped_delta_pos, clipped_delta_orn)
        neck_to_head = np.array(desired_local_pos) - neck_base_point
        dist_to_neck = np.linalg.norm(neck_to_head)
        if dist_to_neck > (HEAD_DISTANCE_THRESHOLD + THRESHOLD_EPSILON):
            # Project onto sphere around neck base
            shrink_factor = HEAD_DISTANCE_THRESHOLD / dist_to_neck
            reduced_neck_to_head = neck_to_head * shrink_factor
            reduced_local_pos = neck_base_point + reduced_neck_to_head
            inv_old_local_pos, inv_old_local_orn = p.invertTransform(
                self.local_pos, self.local_orn)
            clipped_delta_pos, clipped_delta_orn = p.multiplyTransforms(
                inv_old_local_pos, inv_old_local_orn, reduced_local_pos.tolist(), desired_local_orn)

        return clipped_delta_pos, p.getEulerFromQuaternion(clipped_delta_orn)

    def update(self, action):
        """
        Updates BREye to be where HMD is.
        :param action: numpy array of actions.
        """
        if not self.parent.show_visual_head and self.should_hide:
            self.parent.simulator.set_hidden_state(
                self.head_visual_marker, hide=True)
            self.should_hide = False

        delta_pos = action[6:9]
        delta_orn = action[9:12]

        # Perform clipping
        clipped_delta_pos, clipped_delta_orn = self.clip_delta_pos_orn(
            delta_pos, delta_orn)
        clipped_delta_orn = p.getQuaternionFromEuler(clipped_delta_orn)

        # Calculate new local transform
        old_local_pos, old_local_orn = self.local_pos, self.local_orn
        new_local_pos, new_local_orn = p.multiplyTransforms(
            old_local_pos, old_local_orn, clipped_delta_pos, clipped_delta_orn)
        self.local_pos = new_local_pos
        self.local_orn = new_local_orn

        # Calculate new world position based on local transform and new body pose
        body = self.parent.parts["body"]
        self.new_pos, self.new_orn = p.multiplyTransforms(
            body.new_pos, body.new_orn, new_local_pos, new_local_orn)
        self.new_pos = np.round(self.new_pos, 5).tolist()
        self.new_orn = np.round(self.new_orn, 5).tolist()
        self.set_position_orientation(self.new_pos, self.new_orn)

    def dump_part_state(self):
        return {
            "local_pos": list(self.local_pos),
            "local_orn": list(self.local_orn),
        }

    def load_part_state(self, dump):
        self.local_pos = np.array(dump["local_pos"])
        self.local_orn = np.array(dump["local_orn"])<|MERGE_RESOLUTION|>--- conflicted
+++ resolved
@@ -411,17 +411,12 @@
         """
         Initializes BRBody to start in a specific location.
         """
-<<<<<<< HEAD
         if self.movement_cid is not None:
             raise ValueError(
                 'activate_constraints is called but the constraint has already been already activated: {}'.format(self.movement_cid))
 
         self.movement_cid = p.createConstraint(self.body_id, -1, -1, -1, p.JOINT_FIXED,
                                                [0, 0, 0], [0, 0, 0], self.get_position())
-=======
-        self.movement_cid = p.createConstraint(self.body_id, -1, -1, -1, p.JOINT_FIXED,
-                                                [0, 0, 0], [0, 0, 0], self.get_position())
->>>>>>> 8e3d33e6
 
     def set_body_collision_filters(self):
         """
@@ -437,12 +432,8 @@
             col_link_idxs = [-1] + [i for i in range(p.getNumJoints(col_id))]
             for body_link_idx in body_link_idxs:
                 for col_link_idx in col_link_idxs:
-<<<<<<< HEAD
                     p.setCollisionFilterPair(
                         self.body_id, col_id, body_link_idx, col_link_idx, 0)
-=======
-                    p.setCollisionFilterPair(self.body_id, col_id, body_link_idx, col_link_idx, 0)
->>>>>>> 8e3d33e6
 
     def move(self, pos, orn):
         p.changeConstraint(self.movement_cid, pos, orn, maxForce=7500)
@@ -834,14 +825,9 @@
         palm_link_state = p.getLinkState(self.body_id, 0)
         palm_pos = palm_link_state[0]
         palm_orn = palm_link_state[1]
-<<<<<<< HEAD
         palm_base_pos, _ = p.multiplyTransforms(
             palm_pos, palm_orn, PALM_BASE_POS, [0, 0, 0, 1])
-        palm_center_pos = PALM_CENTER_POS
-=======
-        palm_base_pos, _ = p.multiplyTransforms(palm_pos, palm_orn, PALM_BASE_POS, [0, 0, 0, 1])
         palm_center_pos = np.copy(PALM_CENTER_POS)
->>>>>>> 8e3d33e6
         palm_center_pos[1] *= 1 if self.hand == 'right' else -1
         palm_center_pos, _ = p.multiplyTransforms(
             palm_pos, palm_orn, palm_center_pos, [0, 0, 0, 1])
@@ -991,28 +977,7 @@
                     return
                 ag_bid, ag_link = ag_data
 
-<<<<<<< HEAD
-                # Different pos/orn calculations for base/links
-                if ag_link == -1:
-                    body_pos, body_orn = p.getBasePositionAndOrientation(
-                        ag_bid)
-                else:
-                    body_pos, body_orn = p.getLinkState(ag_bid, ag_link)[:2]
-
-                # Get inverse world transform of body frame
-                inv_body_pos, inv_body_orn = p.invertTransform(
-                    body_pos, body_orn)
-                link_state = p.getLinkState(self.body_id, PALM_LINK_INDEX)
-                link_pos = link_state[0]
-                link_orn = link_state[1]
-                # B * T = P -> T = (B-1)P, where B is body transform, T is target transform and P is palm transform
-                child_frame_pos, child_frame_orn = p.multiplyTransforms(inv_body_pos,
-                                                                        inv_body_orn,
-                                                                        link_pos,
-                                                                        link_orn)
-=======
                 child_frame_pos, child_frame_orn = self.get_child_frame_pose(ag_bid, ag_link)
->>>>>>> 8e3d33e6
 
                 # If we grab a child link of a URDF, create a p2p joint
                 if ag_link == -1:
@@ -1044,10 +1009,6 @@
                     'jointType': joint_type,
                     'maxForce': max_force,
                 }
-<<<<<<< HEAD
-=======
-
->>>>>>> 8e3d33e6
                 self.object_in_hand = ag_bid
                 self.should_freeze_joints = True
                 # Disable collisions while picking things up
@@ -1061,10 +1022,6 @@
                 self.obj_cid = None
                 self.obj_cid_params = {}
                 self.should_freeze_joints = False
-<<<<<<< HEAD
-=======
-                self.should_execute_release = True
->>>>>>> 8e3d33e6
                 self.release_counter = 0
 
     def get_constraint_violation(self, cid):
@@ -1138,8 +1095,6 @@
             p.setJointMotorControl2(self.body_id, joint_index, p.POSITION_CONTROL, targetPosition=target_pos,
                                     force=HAND_CLOSE_FORCE)
 
-<<<<<<< HEAD
-=======
     def get_child_frame_pose(self, ag_bid, ag_link):
         # Different pos/orn calculations for base/links
         if ag_link == -1:
@@ -1163,7 +1118,6 @@
 
         return child_frame_pos, child_frame_orn
 
->>>>>>> 8e3d33e6
     def dump_part_state(self):
         dump = super(BRHand, self).dump_part_state()
 
@@ -1172,30 +1126,8 @@
         if self.obj_cid is not None:
             ag_bid = self.obj_cid_params['childBodyUniqueId']
             ag_link = self.obj_cid_params['childLinkIndex']
-<<<<<<< HEAD
-            # Different pos/orn calculations for base/links
-            if ag_link == -1:
-                body_pos, body_orn = p.getBasePositionAndOrientation(
-                    ag_bid)
-            else:
-                body_pos, body_orn = p.getLinkState(ag_bid, ag_link)[:2]
-
-            # Get inverse world transform of body frame
-            inv_body_pos, inv_body_orn = p.invertTransform(
-                body_pos, body_orn)
-            link_state = p.getLinkState(self.body_id, PALM_LINK_INDEX)
-            link_pos = link_state[0]
-            link_orn = link_state[1]
-            # B * T = P -> T = (B-1)P, where B is body transform, T is target transform and P is palm transform
-            child_frame_pos, child_frame_orn = \
-                p.multiplyTransforms(inv_body_pos,
-                                     inv_body_orn,
-                                     link_pos,
-                                     link_orn)
-=======
             child_frame_pos, child_frame_orn = \
                 self.get_child_frame_pose(ag_bid, ag_link)
->>>>>>> 8e3d33e6
             self.obj_cid_params.update({
                 'childFramePosition': child_frame_pos,
                 'childFrameOrientation': child_frame_orn,
@@ -1225,11 +1157,7 @@
         self.object_in_hand = dump['object_in_hand']
         self.release_counter = dump['release_counter']
         self.should_freeze_joints = dump['should_freeze_joints']
-<<<<<<< HEAD
-        self.freeze_vals = dump['freeze_vals']
-=======
         self.freeze_vals = {int(key): val for key, val in dump['freeze_vals'].items()}
->>>>>>> 8e3d33e6
         self.obj_cid = dump['obj_cid']
         self.obj_cid_params = dump['obj_cid_params']
         if self.obj_cid is not None:
@@ -1249,10 +1177,7 @@
 
         if self.object_in_hand is not None:
             self.set_hand_coll_filter(self.object_in_hand, False)
-<<<<<<< HEAD
-
-=======
->>>>>>> 8e3d33e6
+
 
 class BRGripper(BRHandBase):
     """
