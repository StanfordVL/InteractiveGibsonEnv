--- conflicted
+++ resolved
@@ -363,33 +363,7 @@
         collision_links = []
         for _ in range(self.simulator_loop):
             self.simulator_step()
-            # personalize keyboard event; might cause problem
-            # TODO:aha delete the code at some point
-            """
-            keyboard_event = p.getKeyboardEvents()
-            if len(keyboard_event) > 0:
-                camera_info = p.getDebugVisualizerCamera()
-                yaw, pitch, dist, target = camera_info[-4:]
-                # print('yaw: {}, pitch: {}, dist: {}, target: {}'.format(yaw, pitch, dist, target))
-                if p.B3G_LEFT_ARROW in keyboard_event and keyboard_event[p.B3G_LEFT_ARROW] == p.KEY_IS_DOWN:
-                    target = (target[0], target[1] - 0.02, target[2])
-                elif p.B3G_RIGHT_ARROW in keyboard_event and keyboard_event[p.B3G_RIGHT_ARROW] == p.KEY_IS_DOWN:
-                    target = (target[0], target[1] + 0.02, target[2])
-                elif p.B3G_UP_ARROW in keyboard_event and keyboard_event[p.B3G_UP_ARROW] == p.KEY_IS_DOWN:
-                    target = (target[0] - 0.02, target[1], target[2])
-                elif p.B3G_DOWN_ARROW in keyboard_event and keyboard_event[p.B3G_DOWN_ARROW] == p.KEY_IS_DOWN:
-                    target = (target[0] + 0.02, target[1], target[2])
-                # print("keyboard: {}".format(keyboard_event))
-                if ord('e') in keyboard_event and keyboard_event[ord('e')] == p.KEY_IS_DOWN:
-                    dist -= 0.05
-                elif ord('d') in keyboard_event and keyboard_event[ord('d')] == p.KEY_IS_DOWN:
-                    dist += 0.05
-                if ord('s') in keyboard_event and keyboard_event[ord('s')] == p.KEY_IS_DOWN:
-                    yaw -= 0.2
-                elif ord('f') in keyboard_event and keyboard_event[ord('f')] == p.KEY_IS_DOWN:
-                    yaw += 0.2 
-                p.resetDebugVisualizerCamera(dist, yaw, pitch, target)
-            """
+
             if self.has_pedestrians:
                 self.update_pedestrian()
             collision_links += list(p.getContactPoints(bodyA=self.robots[0].robot_ids[0]))
@@ -421,6 +395,8 @@
                     yaw += 0.2 
                 p.resetDebugVisualizerCamera(dist, yaw, pitch, target)
             """
+            if self.has_pedestrians:
+                self.update_pedestrian()
             collision_links += list(p.getContactPoints(bodyA=self.robots[0].robot_ids[0]))
 
         return self.filter_collision_links(collision_links)
@@ -731,86 +707,6 @@
         no_collision = len(collision_links) == 0
         return no_collision
     
-class NavigateRandomObstaclesEnv(NavigateEnv):
-    def __init__(self,
-                 config_file,
-                 mode='headless',
-                 action_timestep=1 / 10.0,
-                 physics_timestep=1 / 240.0,
-                 automatic_reset=False,
-                 random_height=False,
-                 device_idx=0,
-    ):
-        super(NavigateRandomObstaclesEnv, self).__init__(config_file,
-                                                         mode=mode,
-                                                         action_timestep=action_timestep,
-                                                         physics_timestep=physics_timestep,
-                                                         automatic_reset=automatic_reset,
-                                                         device_idx=device_idx)
-        self.random_height = random_height
-        # Fix number of boxes and their positional range for now.
-        self.obstacles_low_x, self.obstacles_high_x = self.initial_pos[0], self.initial_pos[1]
-        self.obstacles_low_y, self.obstacles_high_y = self.initial_pos[0], self.initial_pos[1]
-        self.num_obstacles = 4
-        self.orn = [0, 0, 0, 1]
-        self.box_x, self.box_y, self.box_z = 0.2, 0.3, 0.3
-        
-        box_poses = [
-            [[0, -1.5, 0], [0, 0, 0, 1]],
-            [[0, 1.5, 0], [0, 0, 0, 1]],
-            [[1.5, 0, 0], [0, 0, 0, 1]],
-            [[-1.5, 0, 0], [0, 0, 0, 1]]
-            ]
-        self.boxes = []
-        for box_pos in box_poses:
-            box = BoxShape(pos=box_pos[0], dim=[self.box_x, self.box_y, self.box_z], rgba_color=[1.0, 0.0, 0.0, 1.0])
-            self.simulator.import_interactive_object(box)
-            self.boxes.append(box)
-
-    def reset_obstacles(self):
-        for i in range(self.num_obstacles):
-            # collide = True
-            # while collide:
-                # collide = False
-            pos = [np.random.uniform(self.obstacles_low_x, self.obstacles_high_x), np.random.uniform(self.obstacles_low_y, self.obstacles_high_y), 0]
-            self.boxes[i].set_position(pos=pos)
-                # self.simulator_step() # Doesn't hurt self.current_step.
-                # Keep looking for new positions until there is no collision.
-                # if i == 0:
-                    # break
-                # for j in range(i):
-                    # collision = p.getContactPoints(bodyA=self.boxes[i].body_id, bodyB=self.boxes[j].body_id)
-                    # if len(collision) == 0:
-                        # collide = False
-                        # break
-
-    def reset_initial_and_target_pos(self):
-        self.reset_obstacles()
-        # This will make the randomized initial position converge very quick.
-        floor, pos = self.scene.get_random_point(min_xy=self.initial_pos[0], max_xy=self.initial_pos[1])
-        self.robots[0].set_position(pos=[pos[0], pos[1], pos[2] + 0.1])
-        self.robots[0].set_orientation(
-            orn=quatToXYZW(euler2quat(0, 0, np.random.uniform(0, np.pi * 2)), 'wxyz'))
-        self.initial_pos = pos
-        
-        max_trials = 100
-        dist = 0.0
-        for _ in range(max_trials):  # if initial and target positions are < 1 meter away from each other, reinitialize
-            _, self.current_target_position = self.scene.get_random_point_floor(floor, min_xy=self.target_pos[0], max_xy=self.target_pos[1], random_height=self.random_height)
-            dist = l2_distance(self.initial_pos, self.current_target_position)
-            if dist > 1.0:
-                break
-        if dist < 1.0:
-            raise Exception("Failed to find initial and target pos that are >1m apart")
-        
-        collision_links = []
-        for _ in range(self.simulator_loop):
-            self.simulator_step()
-            collision_links += list(p.getContactPoints(bodyA=self.robots[0].robot_ids[0]))
-        collision_links = self.filter_collision_links(collision_links)
-        no_collision = len(collision_links) == 0
-        return no_collision
-    
 class NavigatePedestriansEnv(NavigateEnv):
     def __init__(
              self,
@@ -1505,14 +1401,14 @@
         # Fix number of boxes and their positional range for now.
         self.obstacles_low_x, self.obstacles_high_x = -2.5, 2.5
         self.obstacles_low_y, self.obstacles_high_y = -2.5, 2.5
-        self.num_obstacles = 8
+        self.num_obstacles = 5
         self.orn = [0, 0, 0, 1]
         self.box_x, self.box_y, self.box_z = 0.2, 0.3, 0.3
         initial_box_pose = [0, 0, 0]
         self.boxes = []
         self.box_poses = []
         for _ in range(self.num_obstacles):
-            box = BoxShape(pos=initial_box_pose, dim=[self.box_x, self.box_y, self.box_z])
+            box = BoxShape(pos=initial_box_pose, dim=[self.box_x, self.box_y, self.box_z], rgba_color=[1.0, 0.0, 0.0, 1.0])
             self.simulator.import_interactive_object(box)
             self.boxes.append(box)
             self.box_poses.append(initial_box_pose)
@@ -1548,7 +1444,7 @@
         collision_links = []
         for _ in range(self.simulator_loop):
             self.simulator_step()
-            collision_links += list(pybullet.getContactPoints(bodyA=self.robots[0].robot_ids[0]))
+            collision_links += list(p.getContactPoints(bodyA=self.robots[0].robot_ids[0]))
         collision_links = self.filter_collision_links(collision_links)
         no_collision = len(collision_links) == 0
         return no_collision
@@ -1570,15 +1466,9 @@
                         default='headless',
                         help='which mode for simulation (default: headless)')
     parser.add_argument('--env_type',
-<<<<<<< HEAD
                         choices=['deterministic', 'random', 'fixed_obstacles', 'random_obstacles', 'pedestrians', 'interactive'],
                         default='deterministic',
                         help='which environment type (deterministic | random |  fixed_obstacles random_obstacles | pedestrians | interactive')
-=======
-                        choices=['deterministic', 'random', 'random_obstacles', 'fixed_obstacles', 'pedestrians', 'interactive'],
-                        default='deterministic',
-                        help='which environment type (deterministic | random |  random_obstacles | fixed_obstacles | pedestrians | interactive')
->>>>>>> 71843769
     args = parser.parse_args()
 
     if args.robot == 'turtlebot':
