--- conflicted
+++ resolved
@@ -739,7 +739,6 @@
                                                 device_idx=device_idx)
         self.random_height = random_height
         self.pedestrian_z = 0.03 # hard-coded.
-<<<<<<< HEAD
         ''' Walls '''
         # wall = [pos, dim]
         # self.walls = [[[0, 5.25, 0.501], [5, 0.25, 1.5]],
@@ -752,7 +751,6 @@
 #                     [[-10.2, 6, 0.501],[0.2, 1, 0.5]]]
         
 
-=======
         # if layout: # if specify a layout file
             # self.walls = self.layout.get('walls')
             # components = self.layout.get('components')
@@ -763,7 +761,6 @@
             # self.pedestrian_target_x_ranges = self.layout.get('humans')['target_x_ranges']
             # self.pedestrian_target_y_ranges = self.layout.get('humans')['target_y_ranges'] 
             # self.min_separation = self.layout.get('humans')['min_separation']
->>>>>>> 6e112c0c
         # else: # use the layout in meta-config
         self.walls = self.config.get('walls')
         components = self.config.get('components')
@@ -772,6 +769,7 @@
         agent = self.config.get('movements')['agent']
 
         self.min_separation = self.config.get('humans')['radius'] * 2 + 0.05
+        print('min separation: {}'.format(self.min_separation))
         # self.min_separation = 0.5
         self.pedestrian_x_range_radius = [humans['x_range_radius'] for _ in range(self.num_pedestrians)]
         self.pedestrian_y_range_radius = [humans['y_range_radius'] for _ in range(self.num_pedestrians)]
@@ -792,19 +790,12 @@
         self.agent_x_range_radius = agent['x_range_radius']
         self.agent_y_range_radius = agent['y_range_radius']
 
-<<<<<<< HEAD
-        for i, wall_pos in enumerate(self.walls['walls_pos']):
-            wall_dim = self.walls['walls_dim'][i]
-            box = BoxShape(pos=wall_pos, dim=wall_dim)
-            self.obstacle_ids.append(self.simulator.import_object(box))
-=======
         if self.walls is not None:
             for i, wall_pos in enumerate(self.walls['walls_pos']):
                 wall_dim = self.walls['walls_dim'][i]
                 box = BoxShape(pos=wall_pos, dim=wall_dim)
                 self.obstacle_ids.append(self.simulator.import_object(box))
 
->>>>>>> 6e112c0c
         ''' Obstacles '''
         self.obstacles = []
 
