--- conflicted
+++ resolved
@@ -24,7 +24,6 @@
 from gibson2.object_states import Touching
 from gibson2.robots.behavior_robot import PALM_LINK_INDEX
 from gibson2.object_states.factory import get_state_from_name
-<<<<<<< HEAD
 import collections
 
 Episode = collections.namedtuple('Episode',
@@ -32,9 +31,7 @@
                                      'success',
                                      'success_score'
                                  ])
-=======
 from gibson2.object_states import WaterSource, Stained, HeatSourceOrSink
->>>>>>> 63509ef4
 
 
 class BehaviorEnv(iGibsonEnv):
@@ -347,17 +344,13 @@
             info['last_observation'] = state
             state = self.reset()
 
-<<<<<<< HEAD
         if done:
             success, satisfied_predicates = self.task.check_success()
             episode_result = Episode(success=float(success), success_score=float(len(satisfied_predicates['satisfied']))/
                                      float(len(satisfied_predicates['satisfied']) + len(satisfied_predicates['unsatisfied']))
                                      )
             self.stored_episodes.append(episode_result)
-        self.current_step += 1
-
-=======
->>>>>>> 63509ef4
+
         return state, reward, done, info
 
     def get_potential(self, satisfied_predicates):
