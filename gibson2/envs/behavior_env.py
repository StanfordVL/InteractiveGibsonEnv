--- conflicted
+++ resolved
@@ -115,13 +115,8 @@
             scene_kwargs = {}
         else:
             scene_kwargs = {
-<<<<<<< HEAD
-                'urdf_file': '{}_neurips_task_{}_{}_0_fixed_furniture'.format(scene_id, task, task_id),
+                'urdf_file': '{}_neurips_task_{}_{}_{}_fixed_furniture'.format(scene_id, task, task_id, self.instance_id),
                 'load_object_categories': ["breakfast_table", "shelf", "swivel_chair", "notebook", "hardback"]
-=======
-                'urdf_file': '{}_neurips_task_{}_{}_{}_fixed_furniture'.format(scene_id, task, task_id, self.instance_id),
-                # 'load_object_categories': ["breakfast_table", "shelf", "swivel_chair", "notebook", "hardback"]
->>>>>>> a5784683
             }
         tasknet.set_backend("iGibson")
         self.task = iGTNTask(task, task_id)
