from gibson2.objects.visual_marker import VisualMarker
from gibson2.utils.mesh_util import quat2rotmat, xyzw2wxyz, xyz2mat
from gibson2.utils.semantics_utils import get_class_name_to_class_id
from gibson2.utils.constants import SemanticClass, PyBulletSleepState
from gibson2.render.mesh_renderer.mesh_renderer_cpu import MeshRenderer
from gibson2.render.mesh_renderer.mesh_renderer_vr import MeshRendererVR, VrSettings
from gibson2.render.mesh_renderer.mesh_renderer_settings import MeshRendererSettings
from gibson2.render.mesh_renderer.instances import InstanceGroup, Instance, Robot
from gibson2.render.mesh_renderer.mesh_renderer_tensor import MeshRendererG2G
from gibson2.render.viewer import Viewer, ViewerVR, ViewerSimple
from gibson2.object_states.factory import get_states_by_dependency_order
from gibson2.objects.articulated_object import ArticulatedObject, URDFObject
from gibson2.scenes.igibson_indoor_scene import InteractiveIndoorScene
from gibson2.scenes.scene_base import Scene
from gibson2.robots.robot_base import BaseRobot
from gibson2.objects.object_base import Object
from gibson2.objects.particles import ParticleSystem
from gibson2.utils.utils import quatXYZWFromRotMat, rotate_vector_3d
from gibson2.utils.assets_utils import get_ig_avg_category_specs

import pybullet as p
import gibson2
import json
import os
import numpy as np
import platform
import logging
import time
from time import sleep


class Simulator:
    """
    Simulator class is a wrapper of physics simulator (pybullet) and MeshRenderer, it loads objects into
    both pybullet and also MeshRenderer and syncs the pose of objects and robot parts.
    """

    def __init__(self,
                 gravity=9.8,
                 physics_timestep=1 / 120.0,
                 render_timestep=1 / 30.0,
                 use_fixed_fps=False,
                 mode='gui',
                 image_width=128,
                 image_height=128,
                 vertical_fov=90,
                 device_idx=0,
                 render_to_tensor=False,
                 rendering_settings=MeshRendererSettings(),
                 vr_settings=VrSettings()):
        """
        :param gravity: gravity on z direction.
        :param physics_timestep: timestep of physical simulation, p.stepSimulation()
        :param render_timestep: timestep of rendering, and Simulator.step() function
        :param use_variable_step_num: whether to use a fixed (1) or variable physics step number
        :param mode: choose mode from gui, headless, iggui (only open iGibson UI), or pbgui(only open pybullet UI)
        :param image_width: width of the camera image
        :param image_height: height of the camera image
        :param vertical_fov: vertical field of view of the camera image in degrees
        :param device_idx: GPU device index to run rendering on
        :param render_to_tensor: Render to GPU tensors
        disable it when you want to run multiple physics step but don't need to visualize each frame
        :param rendering_settings: settings to use for mesh renderer
        :param vr_settings: settings to use for VR in simulator and MeshRendererVR
        """
        # physics simulator
        self.gravity = gravity
        self.physics_timestep = physics_timestep
        self.render_timestep = render_timestep
        self.use_fixed_fps = use_fixed_fps
        self.mode = mode

        self.scene = None

<<<<<<< HEAD
=======
        self.particle_systems = []

>>>>>>> c17ccc57
        # TODO: remove this, currently used for testing only
        self.objects = []

        plt = platform.system()
        if plt == 'Darwin' and self.mode == 'gui':
            self.mode = 'iggui'  # for mac os disable pybullet rendering
            logging.warn('Rendering both iggui and pbgui is not supported on mac, choose either pbgui or '
                         'iggui. Default to iggui.')

        self.use_pb_renderer = False
        self.use_ig_renderer = False
        self.use_vr_renderer = False
        self.use_simple_viewer = False

        if self.mode in ['gui', 'iggui']:
            self.use_ig_renderer = True

        if self.mode in ['gui', 'pbgui']:
            self.use_pb_renderer = True

        if self.mode in ['vr']:
            self.use_vr_renderer = True

        if self.mode in ['simple']:
            self.use_simple_viewer = True

        # Starting position for the VR (default set to None if no starting position is specified by the user)
        self.vr_start_pos = None
        self.eye_tracking_data = None
        self.max_haptic_duration = 4000
        self.image_width = image_width
        self.image_height = image_height
        self.vertical_fov = vertical_fov
        self.device_idx = device_idx
        self.render_to_tensor = render_to_tensor

        self.optimized_renderer = rendering_settings.optimized
        self.rendering_settings = rendering_settings
        self.viewer = None
        self.vr_settings = vr_settings
        self.vr_overlay_initialized = False
        # We must be using the Simulator's vr mode and have use_vr set to true in the settings to access the VR context
        self.can_access_vr_context = self.use_vr_renderer and self.vr_settings.use_vr
        # If we are using VR, inherit fixed_fps setting from VrSettings
        if self.can_access_vr_context:
            self.use_fixed_fps = self.vr_settings.use_fixed_fps

        # Get expected duration of frame
        self.fixed_frame_dur = 1/float(self.vr_settings.vr_fps)
        # Duration of a vsync frame - assumes 90Hz refresh rate
        self.vsync_frame_dur = 11.11e-3
        # Get expected number of vsync frames per iGibson frame
        # Note: currently assumes a 90Hz VR system
        self.vsync_frame_num = int(
            round(self.fixed_frame_dur / self.vsync_frame_dur))
        # Total amount of time we want non-blocking actions to take each frame
        # Leave a small amount of time before the last vsync, just in case we overrun
        self.non_block_frame_time = (self.vsync_frame_num - 1) * self.vsync_frame_dur + 10e-3
        # Number of physics steps based on fixed VR fps
        # Use integer division to guarantee we don't exceed 1.0 realtime factor
        # It is recommended to use an FPS that is a multiple of the timestep
        self.num_phys_steps = max(
            1, int(self.fixed_frame_dur/self.physics_timestep))
        # Timing variables for functions called outside of step() that also take up frame time
        self.frame_end_time = None

        # Variables for data saving and replay in VR
        self.last_physics_timestep = -1
        self.last_render_timestep = -1
        self.last_physics_step_num = -1
        self.last_frame_dur = -1
        self.frame_count = 0

        self.load()

        self.class_name_to_class_id = get_class_name_to_class_id()
        self.body_links_awake = 0
        # First sync always sync all objects (regardless of their sleeping states)
        self.first_sync = True
        # List of categories that can be grasped by assisted grasping
        self.assist_grasp_category_allow_list = []
        self.gen_assisted_grasping_categories()

        self.object_state_types = get_states_by_dependency_order()

    def set_timestep(self, physics_timestep, render_timestep):
        """
        Set physics timestep and render (action) timestep

        :param physics_timestep: physics timestep for pybullet
        :param render_timestep: rendering timestep for renderer
        """
        self.physics_timestep = physics_timestep
        self.render_timestep = render_timestep
        p.setTimeStep(self.physics_timestep)

    def set_render_timestep(self, render_timestep):
        """
        :param render_timestep: render timestep to set in the Simulator
        """
        self.render_timestep = render_timestep

    def add_viewer(self):
        """
        Attach a debugging viewer to the renderer.
        This will make the step much slower so should be avoided when training agents
        """
        if self.use_vr_renderer:
            self.viewer = ViewerVR(self.vr_settings.use_companion_window, frame_save_path=self.vr_settings.frame_save_path)
        elif self.use_simple_viewer:
            self.viewer = ViewerSimple()
        else:
            self.viewer = Viewer(simulator=self, renderer=self.renderer)
        self.viewer.renderer = self.renderer

    def reload(self):
        """
        Destroy the MeshRenderer and physics simulator and start again.
        """
        self.disconnect()
        self.load()

    def load(self):
        """
        Set up MeshRenderer and physics simulation client. Initialize the list of objects.
        """
        if self.render_to_tensor:
            self.renderer = MeshRendererG2G(width=self.image_width,
                                            height=self.image_height,
                                            vertical_fov=self.vertical_fov,
                                            device_idx=self.device_idx,
                                            rendering_settings=self.rendering_settings)
        elif self.use_vr_renderer:
            self.renderer = MeshRendererVR(
                rendering_settings=self.rendering_settings, vr_settings=self.vr_settings)
        else:
            self.renderer = MeshRenderer(width=self.image_width,
                                         height=self.image_height,
                                         vertical_fov=self.vertical_fov,
                                         device_idx=self.device_idx,
                                         rendering_settings=self.rendering_settings)

        # print("******************PyBullet Logging Information:")
        if self.use_pb_renderer:
            self.cid = p.connect(p.GUI)
        else:
            self.cid = p.connect(p.DIRECT)

        # Simulation reset is needed for deterministic action replay
        if self.vr_settings.reset_sim:
            p.resetSimulation()
            p.setPhysicsEngineParameter(deterministicOverlappingPairs=1)
        if self.mode == 'vr':
            p.setPhysicsEngineParameter(numSolverIterations=100)
        p.setTimeStep(self.physics_timestep)
        p.setGravity(0, 0, -self.gravity)
        p.setPhysicsEngineParameter(enableFileCaching=0)
        self.visual_objects = {}
        self.robots = []
        self.scene = None
        if (self.use_ig_renderer or self.use_vr_renderer or self.use_simple_viewer) and not self.render_to_tensor:
            self.add_viewer()

    def load_without_pybullet_vis(load_func):
        """
        Load without pybullet visualizer
        """
        def wrapped_load_func(*args, **kwargs):
            p.configureDebugVisualizer(p.COV_ENABLE_RENDERING, False)
            res = load_func(*args, **kwargs)
            p.configureDebugVisualizer(p.COV_ENABLE_RENDERING, True)
            return res
        return wrapped_load_func

    @load_without_pybullet_vis
    def import_scene(self,
                     scene,
                     texture_scale=1.0,
                     load_texture=True,
                     render_floor_plane=False,
                     class_id=SemanticClass.SCENE_OBJS,
                     ):
        """
        Import a scene into the simulator. A scene could be a synthetic one or a realistic Gibson Environment.

        :param scene: Scene object
        :param texture_scale: Option to scale down the texture for rendering
        :param load_texture: If you don't need rgb output, texture loading could be skipped to make rendering faster
        :param render_floor_plane: Whether to render the additionally added floor plane
        :param class_id: Class id for rendering semantic segmentation
        :return: pybullet body ids from scene.load function
        """
        assert isinstance(scene, Scene) and not isinstance(scene, InteractiveIndoorScene), \
            'import_scene can only be called with Scene that is not InteractiveIndoorScene'
        # Load the scene. Returns a list of pybullet ids of the objects loaded that we can use to
        # load them in the renderer
        new_object_pb_ids = scene.load()
        self.objects += new_object_pb_ids

        # Load the objects in the renderer
        for new_object_pb_id in new_object_pb_ids:
            self.load_object_in_renderer(new_object_pb_id, class_id=class_id, texture_scale=texture_scale,
                                         load_texture=load_texture, render_floor_plane=render_floor_plane,
                                         use_pbr=False, use_pbr_mapping=False)

            # TODO: add instance renferencing for iG v1 scenes

        self.scene = scene
        return new_object_pb_ids

    @load_without_pybullet_vis
    def import_ig_scene(self, scene):
        """
        Import scene from iGSDF class

        :param scene: iGSDFScene instance
        :return: pybullet body ids from scene.load function
        """
        assert isinstance(scene, InteractiveIndoorScene), \
            'import_ig_scene can only be called with InteractiveIndoorScene'
        new_object_ids = scene.load()
        self.objects += new_object_ids
        if scene.texture_randomization:
            # use randomized texture
            for body_id, visual_mesh_to_material in \
                    zip(new_object_ids, scene.visual_mesh_to_material):
                shadow_caster = True
                if scene.objects_by_id[body_id].category == 'ceilings':
                    shadow_caster = False
                class_id = self.class_name_to_class_id.get(
                    scene.objects_by_id[body_id].category, SemanticClass.SCENE_OBJS)
                self.load_articulated_object_in_renderer(
                    body_id,
                    class_id=class_id,
                    visual_mesh_to_material=visual_mesh_to_material,
                    shadow_caster=shadow_caster,
                    physical_object=scene.objects_by_id[body_id])
        else:
            # use default texture
            for body_id in new_object_ids:
                use_pbr = True
                use_pbr_mapping = True
                shadow_caster = True
                if scene.scene_source == 'IG':
                    if scene.objects_by_id[body_id].category in ['walls', 'floors', 'ceilings']:
                        use_pbr = False
                        use_pbr_mapping = False
                if scene.objects_by_id[body_id].category == 'ceilings':
                    shadow_caster = False
                class_id = self.class_name_to_class_id.get(
                    scene.objects_by_id[body_id].category, SemanticClass.SCENE_OBJS)
                self.load_articulated_object_in_renderer(
                    body_id,
                    class_id=class_id,
                    use_pbr=use_pbr,
                    use_pbr_mapping=use_pbr_mapping,
                    shadow_caster=shadow_caster,
                    physical_object=scene.objects_by_id[body_id])
        self.scene = scene

        return new_object_ids

    @load_without_pybullet_vis
    def import_particle_system(self,
                               obj,
                               class_id=SemanticClass.USER_ADDED_OBJS,
                               use_pbr=False,
                               use_pbr_mapping=False,
                               shadow_caster=True):
        """
        Import an object into the simulator
        :param obj: ParticleSystem to load
        :param class_id: Class id for rendering semantic segmentation
        :param use_pbr: Whether to use pbr, default to False
        :param use_pbr_mapping: Whether to use pbr mapping, default to False
        :param shadow_caster: Whether to cast shadow
        """

        assert isinstance(obj, ParticleSystem), \
            'import_particle_system can only be called with ParticleSystem'

        new_object_pb_ids = []
<<<<<<< HEAD
        for o in obj.particles:
=======
        for o in obj.get_particles():
>>>>>>> c17ccc57
            particle_pb_id = self.import_object(o,
                                                class_id=class_id,
                                                use_pbr=use_pbr,
                                                use_pbr_mapping=use_pbr_mapping,
                                                shadow_caster=shadow_caster)
            new_object_pb_ids.append(particle_pb_id)

<<<<<<< HEAD
=======
        self.particle_systems.append(obj)

>>>>>>> c17ccc57
        return new_object_pb_ids

    @load_without_pybullet_vis
    def import_object(self,
                      obj,
                      class_id=SemanticClass.USER_ADDED_OBJS,
                      use_pbr=True,
                      use_pbr_mapping=True,
                      shadow_caster=True):
        """
        Import an object into the simulator

        :param obj: Object to load
        :param class_id: Class id for rendering semantic segmentation
        :param use_pbr: Whether to use pbr
        :param use_pbr_mapping: Whether to use pbr mapping
        :param shadow_caster: Whether to cast shadow
        """
        assert isinstance(obj, Object), \
            'import_object can only be called with Object'

        if isinstance(obj, VisualMarker):
            # Marker objects can be imported without a scene.
            new_object_pb_id_or_ids = obj.load()
        else:
            # Non-marker objects require a Scene to be imported.
            assert self.scene is not None, "A scene must be imported before additional objects can be imported."
            # Load the object in pybullet. Returns a pybullet id that we can use to load it in the renderer
            new_object_pb_id_or_ids = self.scene.add_object(
                obj, _is_call_from_simulator=True)

        # If no new bodies are immediately imported into pybullet, we have no rendering steps.
        if new_object_pb_id_or_ids is None:
            return None

        if isinstance(new_object_pb_id_or_ids, list):
            new_object_pb_ids = new_object_pb_id_or_ids
        else:
            new_object_pb_ids = [new_object_pb_id_or_ids]
        self.objects += new_object_pb_ids

        for new_object_pb_id in new_object_pb_ids:
            if isinstance(obj, ArticulatedObject) or isinstance(obj, URDFObject):
                self.load_articulated_object_in_renderer(
                    new_object_pb_id,
                    class_id,
                    use_pbr=use_pbr,
                    use_pbr_mapping=use_pbr_mapping,
                    shadow_caster=shadow_caster,
                    physical_object=obj)
            else:
                softbody = obj.__class__.__name__ == 'SoftObject'
                self.load_object_in_renderer(
                    new_object_pb_id,
                    class_id,
                    softbody,
                    use_pbr=use_pbr,
                    use_pbr_mapping=use_pbr_mapping,
                    shadow_caster=shadow_caster,
                    physical_object=obj)

        return new_object_pb_id_or_ids

    @load_without_pybullet_vis
    def load_object_in_renderer(self,
                                object_pb_id,
                                class_id=None,
                                softbody=False,
                                texture_scale=1.0,
                                load_texture=True,
                                render_floor_plane=False,
                                use_pbr=True,
                                use_pbr_mapping=True,
                                shadow_caster=True,
                                physical_object=None,
                                ):
        """
        Load the object into renderer

        :param object_pb_id: pybullet body id
        :param class_id: Class id for rendering semantic segmentation
        :param softbody: Whether the object is soft body
        :param texture_scale: Texture scale
        :param load_texture: If you don't need rgb output, texture loading could be skipped to make rendering faster
        :param render_floor_plane: Whether to render the additionally added floor plane
        :param use_pbr: Whether to use pbr
        :param use_pbr_mapping: Whether to use pbr mapping
        :param shadow_caster: Whether to cast shadow
        :param physical_object: The reference to Object class
        """
        for shape in p.getVisualShapeData(object_pb_id):
            id, link_id, type, dimensions, filename, rel_pos, rel_orn, color = shape[:8]
            visual_object = None
            if type == p.GEOM_MESH:
                filename = filename.decode('utf-8')
                if (filename, tuple(dimensions), tuple(rel_pos), tuple(rel_orn)) not in self.visual_objects.keys():
                    self.renderer.load_object(filename,
                                              transform_orn=rel_orn,
                                              transform_pos=rel_pos,
                                              input_kd=color[:3],
                                              scale=np.array(dimensions),
                                              texture_scale=texture_scale,
                                              load_texture=load_texture)
                    self.visual_objects[(filename, tuple(dimensions), tuple(rel_pos), tuple(rel_orn))
                                        ] = len(self.renderer.visual_objects) - 1
                visual_object = self.visual_objects[
                    (filename,
                     tuple(dimensions),
                     tuple(rel_pos),
                     tuple(rel_orn)
                     )]
            elif type == p.GEOM_SPHERE:
                filename = os.path.join(
                    gibson2.assets_path, 'models/mjcf_primitives/sphere8.obj')
                self.renderer.load_object(
                    filename,
                    transform_orn=rel_orn,
                    transform_pos=rel_pos,
                    input_kd=color[:3],
                    scale=[dimensions[0] / 0.5, dimensions[0] / 0.5, dimensions[0] / 0.5])
                visual_object = len(self.renderer.get_visual_objects()) - 1
            elif type == p.GEOM_CAPSULE or type == p.GEOM_CYLINDER:
                filename = os.path.join(
                    gibson2.assets_path, 'models/mjcf_primitives/cube.obj')
                self.renderer.load_object(
                    filename,
                    transform_orn=rel_orn,
                    transform_pos=rel_pos,
                    input_kd=color[:3],
                    scale=[dimensions[1] / 0.5, dimensions[1] / 0.5, dimensions[0]])
                visual_object = len(self.renderer.get_visual_objects()) - 1
            elif type == p.GEOM_BOX:
                filename = os.path.join(
                    gibson2.assets_path, 'models/mjcf_primitives/cube.obj')
                self.renderer.load_object(filename,
                                          transform_orn=rel_orn,
                                          transform_pos=rel_pos,
                                          input_kd=color[:3],
                                          scale=np.array(dimensions))
                visual_object = len(self.renderer.visual_objects) - 1
            elif type == p.GEOM_PLANE:
                # By default, we add an additional floor surface to "smooth out" that of the original mesh.
                # Normally you don't need to render this additionally added floor surface.
                # However, if you do want to render it for some reason, you can set render_floor_plane to be True.
                if render_floor_plane:
                    filename = os.path.join(
                        gibson2.assets_path,
                        'models/mjcf_primitives/cube.obj')
                    self.renderer.load_object(filename,
                                              transform_orn=rel_orn,
                                              transform_pos=rel_pos,
                                              input_kd=color[:3],
                                              scale=[100, 100, 0.01])
                    visual_object = len(self.renderer.visual_objects) - 1
            if visual_object is not None:
                self.renderer.add_instance(visual_object,
                                           pybullet_uuid=object_pb_id,
                                           class_id=class_id,
                                           dynamic=True,
                                           softbody=softbody,
                                           use_pbr=use_pbr,
                                           use_pbr_mapping=use_pbr_mapping,
                                           shadow_caster=shadow_caster
                                           )
                if physical_object is not None:
                    physical_object.renderer_instances.append(self.renderer.instances[-1])

    @load_without_pybullet_vis
    def load_articulated_object_in_renderer(self,
                                            object_pb_id,
                                            class_id=None,
                                            visual_mesh_to_material=None,
                                            use_pbr=True,
                                            use_pbr_mapping=True,
                                            shadow_caster=True,
                                            physical_object=None):
        """
        Load the articulated object into renderer

        :param object_pb_id: pybullet body id
        :param class_id: Class id for rendering semantic segmentation
        :param visual_mesh_to_material: mapping from visual mesh to randomizable materials
        :param use_pbr: Whether to use pbr
        :param use_pbr_mapping: Whether to use pbr mapping
        :param shadow_caster: Whether to cast shadow
        :param physical_object: The reference to Object class
        """

        visual_objects = []
        link_ids = []
        poses_rot = []
        poses_trans = []

        for shape in p.getVisualShapeData(object_pb_id):
            id, link_id, type, dimensions, filename, rel_pos, rel_orn, color = shape[:8]
            if type == p.GEOM_MESH:
                filename = filename.decode('utf-8')
                if (filename, tuple(dimensions), tuple(rel_pos), tuple(rel_orn)) not in self.visual_objects.keys():
                    overwrite_material = None
                    if visual_mesh_to_material is not None and filename in visual_mesh_to_material:
                        overwrite_material = visual_mesh_to_material[filename]
                    self.renderer.load_object(
                        filename,
                        transform_orn=rel_orn,
                        transform_pos=rel_pos,
                        input_kd=color[:3],
                        scale=np.array(dimensions),
                        overwrite_material=overwrite_material)
                    self.visual_objects[(filename, tuple(dimensions), tuple(rel_pos), tuple(rel_orn))
                                        ] = len(self.renderer.visual_objects) - 1
                visual_objects.append(
                    self.visual_objects[(filename, tuple(dimensions), tuple(rel_pos), tuple(rel_orn))])
                link_ids.append(link_id)
            elif type == p.GEOM_SPHERE:
                filename = os.path.join(
                    gibson2.assets_path, 'models/mjcf_primitives/sphere8.obj')
                self.renderer.load_object(
                    filename,
                    transform_orn=rel_orn,
                    transform_pos=rel_pos,
                    input_kd=color[:3],
                    scale=[dimensions[0] / 0.5, dimensions[0] / 0.5, dimensions[0] / 0.5])
                visual_objects.append(
                    len(self.renderer.get_visual_objects()) - 1)
                link_ids.append(link_id)
            elif type == p.GEOM_CAPSULE or type == p.GEOM_CYLINDER:
                filename = os.path.join(
                    gibson2.assets_path, 'models/mjcf_primitives/cube.obj')
                self.renderer.load_object(
                    filename,
                    transform_orn=rel_orn,
                    transform_pos=rel_pos,
                    input_kd=color[:3],
                    scale=[dimensions[1] / 0.5, dimensions[1] / 0.5, dimensions[0]])
                visual_objects.append(
                    len(self.renderer.get_visual_objects()) - 1)
                link_ids.append(link_id)
            elif type == p.GEOM_BOX:
                filename = os.path.join(
                    gibson2.assets_path, 'models/mjcf_primitives/cube.obj')
                self.renderer.load_object(filename,
                                          transform_orn=rel_orn,
                                          transform_pos=rel_pos,
                                          input_kd=color[:3],
                                          scale=np.array(dimensions))
                visual_objects.append(
                    len(self.renderer.get_visual_objects()) - 1)
                link_ids.append(link_id)

            if link_id == -1:
                pos, orn = p.getBasePositionAndOrientation(object_pb_id)
            else:
                _, _, _, _, pos, orn = p.getLinkState(object_pb_id, link_id)
            poses_rot.append(np.ascontiguousarray(quat2rotmat(xyzw2wxyz(orn))))
            poses_trans.append(np.ascontiguousarray(xyz2mat(pos)))

        self.renderer.add_instance_group(object_ids=visual_objects,
                                         link_ids=link_ids,
                                         pybullet_uuid=object_pb_id,
                                         class_id=class_id,
                                         poses_trans=poses_trans,
                                         poses_rot=poses_rot,
                                         dynamic=True,
                                         robot=None,
                                         use_pbr=use_pbr,
                                         use_pbr_mapping=use_pbr_mapping,
                                         shadow_caster=shadow_caster)

        if physical_object is not None:
            physical_object.renderer_instances.append(self.renderer.instances[-1])

    def import_non_colliding_objects(self,
                                     objects,
                                     existing_objects=[],
                                     min_distance=0.5):
        """
        Loads objects into the scene such that they don't collide with existing objects.

        :param objects: A dictionary with objects, from a scene loaded with a particular URDF
        :param existing_objects: A list of objects that needs to be kept min_distance away when loading the new objects
        :param min_distance: A minimum distance to require for objects to load
        """
        state_id = p.saveState()
        objects_to_add = []
        for obj_name in objects:
            obj = objects[obj_name]

            # Do not allow duplicate object categories
            if obj.category in self.scene.objects_by_category:
                continue

            add = True
            body_ids = []

            # Filter based on the minimum distance to any existing object
            for idx in range(len(obj.urdf_paths)):
                body_id = p.loadURDF(obj.urdf_paths[idx])
                body_ids.append(body_id)
                transformation = obj.poses[idx]
                pos = transformation[0:3, 3]
                orn = np.array(quatXYZWFromRotMat(transformation[0:3, 0:3]))
                dynamics_info = p.getDynamicsInfo(body_id, -1)
                inertial_pos, inertial_orn = dynamics_info[3], dynamics_info[4]
                pos, orn = p.multiplyTransforms(
                    pos, orn, inertial_pos, inertial_orn)
                pos = list(pos)
                min_distance_to_existing_object = None
                for existing_object in existing_objects:
                    distance = np.linalg.norm(
                        np.array(pos) -
                        np.array(existing_object.get_position()))
                    if min_distance_to_existing_object is None or \
                       min_distance_to_existing_object > distance:
                        min_distance_to_existing_object = distance

                if min_distance_to_existing_object < min_distance:
                    add = False
                    break

                pos[2] += 0.01  # slighly above to not touch furniture
                p.resetBasePositionAndOrientation(body_id, pos, orn)

            # Filter based on collisions with any existing object
            if add:
                p.stepSimulation()

                for body_id in body_ids:
                    in_collision = len(p.getContactPoints(body_id)) > 0
                    if in_collision:
                        add = False
                        break

            if add:
                objects_to_add.append(obj)

            for body_id in body_ids:
                p.removeBody(body_id)

            p.restoreState(state_id)

        p.removeState(state_id)

        for obj in objects_to_add:
            self.import_object(obj)

    @load_without_pybullet_vis
    def import_robot(self,
                     robot,
                     class_id=SemanticClass.ROBOTS):
        """
        Import a robot into the simulator

        :param robot: Robot
        :param class_id: Class id for rendering semantic segmentation
        :return: pybullet id
        """
        assert isinstance(robot, BaseRobot), \
            'import_robot can only be called with BaseRobot'
        ids = robot.load()
        visual_objects = []
        link_ids = []
        poses_rot = []
        poses_trans = []
        self.robots.append(robot)

        for shape in p.getVisualShapeData(ids[0]):
            id, link_id, type, dimensions, filename, rel_pos, rel_orn, color = shape[:8]
            if type == p.GEOM_MESH:
                filename = filename.decode('utf-8')
                if (filename, tuple(dimensions), tuple(rel_pos), tuple(rel_orn)) not in self.visual_objects.keys():
                    self.renderer.load_object(filename,
                                              transform_orn=rel_orn,
                                              transform_pos=rel_pos,
                                              input_kd=color[:3],
                                              scale=np.array(dimensions))
                    self.visual_objects[(filename, tuple(dimensions), tuple(rel_pos), tuple(rel_orn))
                                        ] = len(self.renderer.visual_objects) - 1
                visual_objects.append(
                    self.visual_objects[(filename, tuple(dimensions), tuple(rel_pos), tuple(rel_orn))])
                link_ids.append(link_id)
            elif type == p.GEOM_SPHERE:
                filename = os.path.join(
                    gibson2.assets_path, 'models/mjcf_primitives/sphere8.obj')
                self.renderer.load_object(
                    filename,
                    transform_orn=rel_orn,
                    transform_pos=rel_pos,
                    input_kd=color[:3],
                    scale=[dimensions[0] / 0.5, dimensions[0] / 0.5, dimensions[0] / 0.5])
                visual_objects.append(
                    len(self.renderer.get_visual_objects()) - 1)
                link_ids.append(link_id)
            elif type == p.GEOM_CAPSULE or type == p.GEOM_CYLINDER:
                filename = os.path.join(
                    gibson2.assets_path, 'models/mjcf_primitives/cube.obj')
                self.renderer.load_object(
                    filename,
                    transform_orn=rel_orn,
                    transform_pos=rel_pos,
                    input_kd=color[:3],
                    scale=[dimensions[1] / 0.5, dimensions[1] / 0.5, dimensions[0]])
                visual_objects.append(
                    len(self.renderer.get_visual_objects()) - 1)
                link_ids.append(link_id)
            elif type == p.GEOM_BOX:
                filename = os.path.join(
                    gibson2.assets_path, 'models/mjcf_primitives/cube.obj')
                self.renderer.load_object(filename,
                                          transform_orn=rel_orn,
                                          transform_pos=rel_pos,
                                          input_kd=color[:3],
                                          scale=np.array(dimensions))
                visual_objects.append(
                    len(self.renderer.get_visual_objects()) - 1)
                link_ids.append(link_id)

            if link_id == -1:
                pos, orn = p.getBasePositionAndOrientation(id)
            else:
                _, _, _, _, pos, orn = p.getLinkState(id, link_id)
            poses_rot.append(np.ascontiguousarray(quat2rotmat(xyzw2wxyz(orn))))
            poses_trans.append(np.ascontiguousarray(xyz2mat(pos)))

        self.renderer.add_robot(object_ids=visual_objects,
                                link_ids=link_ids,
                                pybullet_uuid=ids[0],
                                class_id=class_id,
                                poses_rot=poses_rot,
                                poses_trans=poses_trans,
                                dynamic=True,
                                robot=robot)

        return ids

    def add_normal_text(self,
                 text_data='PLACEHOLDER: PLEASE REPLACE!',
                 font_name='OpenSans',
                 font_style='Regular',
                 font_size=48,
                 color=[0, 0, 0],
                 pos=[0, 100],
                 size=[20, 20],
                 scale=1.0,
                 background_color=None):
        """
        Creates a Text object to be rendered to a non-VR screen. Returns the text object to the caller,
        so various settings can be changed - eg. text content, position, scale, etc.
        :param text_data: starting text to display (can be changed at a later time by set_text)
        :param font_name: name of font to render - same as font folder in iGibson assets
        :param font_style: style of font - one of [regular, italic, bold]
        :param font_size: size of font to render
        :param color: [r, g, b] color
        :param pos: [x, y] position of top-left corner of text box, in percentage across screen
        :param size: [w, h] size of text box in percentage across screen-space axes
        :param scale: scale factor for resizing text
        :param background_color: color of the background in form [r, g, b, a] - background will only appear if this is not None
        """
        # Note: For pos/size - (0,0) is bottom-left and (100, 100) is top-right
        # Calculate pixel positions for text
        pixel_pos = [int(pos[0]/100.0 * self.renderer.width), int(pos[1]/100.0 * self.renderer.height)]
        pixel_size = [int(size[0]/100.0 * self.renderer.width), int(size[1]/100.0 * self.renderer.height)]
        return self.renderer.add_text(text_data=text_data,
                                      font_name=font_name,
                                      font_style=font_style,
                                      font_size=font_size,
                                      color=color,
                                      pixel_pos=pixel_pos,
                                      pixel_size=pixel_size,
                                      scale=scale,
                                      background_color=background_color,
                                      render_to_tex=False)

    def add_vr_overlay_text(self,
                 text_data='PLACEHOLDER: PLEASE REPLACE!',
                 font_name='OpenSans',
                 font_style='Regular',
                 font_size=48,
                 color=[0, 0, 0],
                 pos=[20, 80],
                 size=[70, 80],
                 scale=1.0,
                 background_color=[1,1,1,0.8]):
        """
        Creates Text for use in a VR overlay. Returns the text object to the caller,
        so various settings can be changed - eg. text content, position, scale, etc.
        :param text_data: starting text to display (can be changed at a later time by set_text)
        :param font_name: name of font to render - same as font folder in iGibson assets
        :param font_style: style of font - one of [regular, italic, bold]
        :param font_size: size of font to render
        :param color: [r, g, b] color
        :param pos: [x, y] position of top-left corner of text box, in percentage across screen
        :param size: [w, h] size of text box in percentage across screen-space axes
        :param scale: scale factor for resizing text
        :param background_color: color of the background in form [r, g, b, a] - default is semi-transparent white so text is easy to read in VR
        """
        if not self.can_access_vr_context:
            raise RuntimeError('ERROR: Trying to access VR context without enabling vr mode and use_vr in vr settings!')
        if not self.vr_overlay_initialized:
            # This function automatically creates a VR text overlay the first time text is added
            self.renderer.gen_vr_hud()
            self.vr_overlay_initialized = True

        # Note: For pos/size - (0,0) is bottom-left and (100, 100) is top-right
        # Calculate pixel positions for text
        pixel_pos = [int(pos[0]/100.0 * self.renderer.width), int(pos[1]/100.0 * self.renderer.height)]
        pixel_size = [int(size[0]/100.0 * self.renderer.width), int(size[1]/100.0 * self.renderer.height)]
        return self.renderer.add_text(text_data=text_data,
                                      font_name=font_name,
                                      font_style=font_style,
                                      font_size=font_size,
                                      color=color,
                                      pixel_pos=pixel_pos,
                                      pixel_size=pixel_size,
                                      scale=scale,
                                      background_color=background_color,
                                      render_to_tex=True)
<<<<<<< HEAD

    def add_overlay_image(self,
                        image_fpath,
                        width=1,
                        pos=[0,0,-1]):
        """
        Add an image with a given file path to the VR overlay. This image will be displayed
        in addition to any text that the users wishes to display. This function returns a handle
        to the VrStaticImageOverlay, so the user can display/hide it at will.
        """
        if not self.can_access_vr_context:
            raise RuntimeError('ERROR: Trying to access VR context without enabling vr mode and use_vr in vr settings!')
        return self.renderer.gen_static_overlay(image_fpath, width=width, pos=pos)

    def set_hud_show_state(self, show_state):
        """
        Shows/hides the main VR HUD.
        :param show_state: whether to show HUD or not
        """
        if not self.can_access_vr_context:
            raise RuntimeError('ERROR: Trying to access VR context without enabling vr mode and use_vr in vr settings!')
        self.renderer.vr_hud.set_overlay_show_state(show_state)

    def get_hud_show_state(self):
        """
        Returns the show state of the main VR HUD.
        """
        if not self.can_access_vr_context:
            raise RuntimeError('ERROR: Trying to access VR context without enabling vr mode and use_vr in vr settings!')
        return self.renderer.vr_hud.get_overlay_show_state()

    def _non_physics_step(self):
        """
        Complete any non-physics steps such as state updates.
        """
        # Step the object states in global topological order.
        for state_type in self.object_state_types:
            for obj in self.scene.get_objects_with_state(state_type):
                obj.states[state_type].update(self)

    def step_vr(self, print_stats=False):
        """
        Step the simulation when using VR. Order of function calls:
        1) Simulate physics
        2) Render frame
        3) Submit rendered frame to VR compositor
        4) Update VR data for use in the next frame
        """
        assert self.scene is not None, \
            "A scene must be imported before running the simulator. Use EmptyScene for an empty scene."

        # Calculate time outside of step
        outside_step_dur = 0
        if self.frame_end_time is not None:
            outside_step_dur = time.perf_counter() - self.frame_end_time
        # Simulate Physics in PyBullet
        physics_start_time = time.perf_counter()
        physics_timestep_num = self.num_phys_steps
        for _ in range(physics_timestep_num):
            p.stepSimulation()
        self._non_physics_step()
        physics_dur = time.perf_counter() - physics_start_time

        # Sync PyBullet bodies to renderer and then render to Viewer
        render_start_time = time.perf_counter()
        self.sync()
        render_dur = time.perf_counter() - render_start_time

        # Sleep until last possible Vsync
        pre_sleep_dur = outside_step_dur + physics_dur + render_dur
        sleep_start_time = time.perf_counter()
        if pre_sleep_dur < self.non_block_frame_time and self.use_fixed_fps:
            sleep(self.non_block_frame_time - pre_sleep_dur)
        sleep_dur = time.perf_counter() - sleep_start_time

        # Update VR compositor and VR data
        vr_system_start = time.perf_counter()
        # First sync VR compositor - this is where Oculus blocks (as opposed to Vive, which blocks in update_vr_data)
        self.sync_vr_compositor()
        # Note: this should only be called once per frame - use get_vr_events to read the event data list in
        # subsequent read operations
        self.poll_vr_events()
        # This is necessary to fix the eye tracking value for the current frame, since it is multi-threaded
        self.fix_eye_tracking_value()
        # Move user to their starting location
        self.perform_vr_start_pos_move()
        # Update VR data and wait until 3ms before the next vsync
        self.renderer.update_vr_data()
        vr_system_dur = time.perf_counter() - vr_system_start

        # Calculate final frame duration
        # Make sure it is non-zero for FPS calculation (set to max of 1000 if so)
        frame_dur = max(1e-3, pre_sleep_dur + sleep_dur + vr_system_dur)

        # Set variables for data saving and replay
        self.last_physics_timestep = physics_dur
        self.last_render_timestep = render_dur
        self.last_physics_step_num = physics_timestep_num
        self.last_frame_dur = frame_dur

        if print_stats:
            print('Frame number {} statistics (ms)'.format(self.frame_count))
            print('Total out-of-step duration: {}'.format(outside_step_dur * 1000))
            print('Total physics duration: {}'.format(physics_dur * 1000))
            print('Total render duration: {}'.format(render_dur * 1000))
            print('Total sleep duration: {}'.format(sleep_dur * 1000))
            print('Total VR system duration: {}'.format(vr_system_dur * 1000))
            print('Total frame duration: {} and fps: {}'.format(
                frame_dur * 1000, 1/frame_dur))
            print('Realtime factor: {}'.format(
                round(physics_timestep_num * self.physics_timestep / frame_dur, 3)))
            print('-------------------------')

        self.frame_count += 1
        self.frame_end_time = time.perf_counter()

    def step_block_test(self, sleep_time):
        """
        Function that sleeps and renders simple scene to VR, to figure
        out relationship between frame time and VR blocking time.
        """
        non_vr_start = time.perf_counter()
        # Takes less than 3ms
        render_start_time = time.perf_counter()
        for _ in range(1):
            p.stepSimulation()
        self.sync()
        render_dur = time.perf_counter() - render_start_time

        # Sleep for remainder of frame
        # First frame is invalid, so return None
        if sleep_time < render_dur:
            return (None, None)

        time.sleep(sleep_time - render_dur)
        non_vr_dur = time.perf_counter() - non_vr_start

=======

    def add_overlay_image(self,
                        image_fpath,
                        width=1,
                        pos=[0,0,-1]):
        """
        Add an image with a given file path to the VR overlay. This image will be displayed
        in addition to any text that the users wishes to display. This function returns a handle
        to the VrStaticImageOverlay, so the user can display/hide it at will.
        """
        if not self.can_access_vr_context:
            raise RuntimeError('ERROR: Trying to access VR context without enabling vr mode and use_vr in vr settings!')
        return self.renderer.gen_static_overlay(image_fpath, width=width, pos=pos)

    def set_hud_show_state(self, show_state):
        """
        Shows/hides the main VR HUD.
        :param show_state: whether to show HUD or not
        """
        if not self.can_access_vr_context:
            raise RuntimeError('ERROR: Trying to access VR context without enabling vr mode and use_vr in vr settings!')
        self.renderer.vr_hud.set_overlay_show_state(show_state)

    def get_hud_show_state(self):
        """
        Returns the show state of the main VR HUD.
        """
        if not self.can_access_vr_context:
            raise RuntimeError('ERROR: Trying to access VR context without enabling vr mode and use_vr in vr settings!')
        return self.renderer.vr_hud.get_overlay_show_state()

    def _non_physics_step(self):
        """
        Complete any non-physics steps such as state updates.
        """
        # Step all of the particle systems.
        for particle_system in self.particle_systems:
            particle_system.update(self)

        # Step the object states in global topological order.
        for state_type in self.object_state_types:
            for obj in self.scene.get_objects_with_state(state_type):
                obj.states[state_type].update(self)

    def step_vr(self, print_stats=False):
        """
        Step the simulation when using VR. Order of function calls:
        1) Simulate physics
        2) Render frame
        3) Submit rendered frame to VR compositor
        4) Update VR data for use in the next frame
        """
        assert self.scene is not None, \
            "A scene must be imported before running the simulator. Use EmptyScene for an empty scene."

        # Calculate time outside of step
        outside_step_dur = 0
        if self.frame_end_time is not None:
            outside_step_dur = time.perf_counter() - self.frame_end_time
        # Simulate Physics in PyBullet
        physics_start_time = time.perf_counter()
        physics_timestep_num = self.num_phys_steps
        for _ in range(physics_timestep_num):
            p.stepSimulation()
        self._non_physics_step()
        physics_dur = time.perf_counter() - physics_start_time

        # Sync PyBullet bodies to renderer and then render to Viewer
        render_start_time = time.perf_counter()
        self.sync()
        render_dur = time.perf_counter() - render_start_time

        # Sleep until last possible Vsync
        pre_sleep_dur = outside_step_dur + physics_dur + render_dur
        sleep_start_time = time.perf_counter()
        if pre_sleep_dur < self.non_block_frame_time and self.use_fixed_fps:
            sleep(self.non_block_frame_time - pre_sleep_dur)
        sleep_dur = time.perf_counter() - sleep_start_time

        # Update VR compositor and VR data
        vr_system_start = time.perf_counter()
        # First sync VR compositor - this is where Oculus blocks (as opposed to Vive, which blocks in update_vr_data)
        self.sync_vr_compositor()
        # Note: this should only be called once per frame - use get_vr_events to read the event data list in
        # subsequent read operations
        self.poll_vr_events()
        # This is necessary to fix the eye tracking value for the current frame, since it is multi-threaded
        self.fix_eye_tracking_value()
        # Move user to their starting location
        self.perform_vr_start_pos_move()
        # Update VR data and wait until 3ms before the next vsync
        self.renderer.update_vr_data()
        vr_system_dur = time.perf_counter() - vr_system_start

        # Calculate final frame duration
        # Make sure it is non-zero for FPS calculation (set to max of 1000 if so)
        frame_dur = max(1e-3, pre_sleep_dur + sleep_dur + vr_system_dur)

        # Set variables for data saving and replay
        self.last_physics_timestep = physics_dur
        self.last_render_timestep = render_dur
        self.last_physics_step_num = physics_timestep_num
        self.last_frame_dur = frame_dur

        if print_stats:
            print('Frame number {} statistics (ms)'.format(self.frame_count))
            print('Total out-of-step duration: {}'.format(outside_step_dur * 1000))
            print('Total physics duration: {}'.format(physics_dur * 1000))
            print('Total render duration: {}'.format(render_dur * 1000))
            print('Total sleep duration: {}'.format(sleep_dur * 1000))
            print('Total VR system duration: {}'.format(vr_system_dur * 1000))
            print('Total frame duration: {} and fps: {}'.format(
                frame_dur * 1000, 1/frame_dur))
            print('Realtime factor: {}'.format(
                round(physics_timestep_num * self.physics_timestep / frame_dur, 3)))
            print('-------------------------')

        self.frame_count += 1
        self.frame_end_time = time.perf_counter()

    def step_block_test(self, sleep_time):
        """
        Function that sleeps and renders simple scene to VR, to figure
        out relationship between frame time and VR blocking time.
        """
        non_vr_start = time.perf_counter()
        # Takes less than 3ms
        render_start_time = time.perf_counter()
        for _ in range(1):
            p.stepSimulation()
        self.sync()
        render_dur = time.perf_counter() - render_start_time

        # Sleep for remainder of frame
        # First frame is invalid, so return None
        if sleep_time < render_dur:
            return (None, None)

        time.sleep(sleep_time - render_dur)
        non_vr_dur = time.perf_counter() - non_vr_start

>>>>>>> c17ccc57
        # Do VR system stuff
        vr_system_start = time.perf_counter()
        self.sync_vr_compositor()
        self.poll_vr_events()
        self.fix_eye_tracking_value()
        self.perform_vr_start_pos_move()
        self.renderer.update_vr_data()
        vr_system_dur = time.perf_counter() - vr_system_start

        # Return Vr system duration to user, as well as non-vr frame time
        # Values are in ms
        return (vr_system_dur * 1000, non_vr_dur * 1000)

    def step(self, print_stats=False, forced_timestep=None):
        """
        Step the simulation at self.render_timestep and update positions in renderer
        """
        # Call separate step function for VR
        if self.can_access_vr_context:
            self.step_vr(print_stats=print_stats)
            return

        # Always guarantee at least one physics timestep
        physics_timestep_num = forced_timestep if forced_timestep else max(
            1, int(self.render_timestep / self.physics_timestep))
        for _ in range(physics_timestep_num):
            p.stepSimulation()
        self._non_physics_step()
        self.sync()
        self.frame_count += 1

    def sync(self):
        """
        Update positions in renderer without stepping the simulation. Usually used in the reset() function
        """
        self.body_links_awake = 0
        for instance in self.renderer.instances:
            if instance.dynamic:
                self.body_links_awake += self.update_position(instance)
        if (self.use_ig_renderer or self.use_vr_renderer or self.use_simple_viewer) and self.viewer is not None:
            self.viewer.update()
        if self.first_sync:
            self.first_sync = False

    def sync_vr_compositor(self):
        """
        Sync VR compositor.
        """
        self.renderer.vr_compositor_update()

    def perform_vr_start_pos_move(self):
        """
        Sets the VR position on the first step iteration where the hmd tracking is valid. Not to be confused
        with self.set_vr_start_pos, which simply records the desired start position before the simulator starts running.
        """
        # Update VR start position if it is not None and the hmd is valid
        # This will keep checking until we can successfully set the start position
        if self.vr_start_pos:
            hmd_is_valid, _, _, _ = self.renderer.vrsys.getDataForVRDevice(
                'hmd')
            if hmd_is_valid:
                offset_to_start = np.array(
                    self.vr_start_pos) - self.get_hmd_world_pos()
                if self.vr_height_offset is not None:
                    offset_to_start[2] = self.vr_height_offset
                self.set_vr_offset(offset_to_start)
                self.vr_start_pos = None

    def fix_eye_tracking_value(self):
        """
        Calculates and fixes eye tracking data to its value during step(). This is necessary, since multiple
        calls to get eye tracking data return different results, due to the SRAnipal multithreaded loop that
        runs in parallel to the iGibson main thread
        """
        self.eye_tracking_data = self.renderer.vrsys.getEyeTrackingData()

    def gen_assisted_grasping_categories(self):
        """
        Generates list of categories that can be grasped using assisted grasping,
        using labels provided in average category specs file.
        """
        avg_category_spec = get_ig_avg_category_specs()
        for k, v in avg_category_spec.items():
            if v['enable_ag']:
                self.assist_grasp_category_allow_list.append(k)

    def can_assisted_grasp(self, body_id, c_link):
        """
        Checks to see if an object with the given body_id can be grasped. This is done
        by checking its category to see if is in the allowlist.
        """
        if not hasattr(self.scene, 'objects_by_id') or body_id not in self.scene.objects_by_id or self.scene.objects_by_id[body_id].category == 'object':
            mass = p.getDynamicsInfo(body_id, c_link)[0]
            return mass <= self.vr_settings.assist_grasp_mass_thresh
        else:
            return self.scene.objects_by_id[body_id].category in self.assist_grasp_category_allow_list

    def poll_vr_events(self):
        """
        Returns VR event data as list of lists. 
        List is empty if all events are invalid. Components of a single event:
        controller: 0 (left_controller), 1 (right_controller)
        button_idx: any valid idx in EVRButtonId enum in openvr.h header file
        press: 0 (unpress), 1 (press)
        """
        if not self.can_access_vr_context:
            raise RuntimeError(
                'ERROR: Trying to access VR context without enabling vr mode and use_vr in vr settings!')

        self.vr_event_data = self.renderer.vrsys.pollVREvents()
        # Enforce store_first_button_press_per_frame option, if user has enabled it
        if self.vr_settings.store_only_first_event_per_button:
            temp_event_data = []
            # Make sure we only store the first (button, press) combo of each type
            event_set = set()
            for ev_data in self.vr_event_data:
                controller, button_idx, _ = ev_data
                key = (controller, button_idx)
                if key not in event_set:
                    temp_event_data.append(ev_data)
                    event_set.add(key)
            self.vr_event_data = temp_event_data[:]
        
        return self.vr_event_data

    def get_vr_events(self):
        """
        Returns the VR events processed by the simulator
        """
        return self.vr_event_data

    def query_vr_event(self, controller, action):
        """
        Queries system for a VR event, and returns true if that event happened this frame
        :param controller: device to query for - can be left_controller or right_controller
        :param action: an action name listed in "action_button_map" dictionary for the current device in the vr_config.json
        """
        # Return false if any of input parameters are invalid
        if (controller not in ['left_controller', 'right_controller'] or 
            action not in self.vr_settings.action_button_map.keys()):
            return False

        # Search through event list to try to find desired event
        controller_id = 0 if controller == 'left_controller' else 1
        button_idx, press_id = self.vr_settings.action_button_map[action]
        for ev_data in self.vr_event_data:
            if controller_id == ev_data[0] and button_idx == ev_data[1] and press_id == ev_data[2]:
                return True

        # Return false if event was not found this frame
        return False

    def get_data_for_vr_device(self, device_name):
        """
        Call this after step - returns all VR device data for a specific device
        Returns is_valid (indicating validity of data), translation and rotation in Gibson world space
        :param device_name: can be hmd, left_controller or right_controller
        """
        if not self.can_access_vr_context:
            raise RuntimeError(
                'ERROR: Trying to access VR context without enabling vr mode and use_vr in vr settings!')

        # Use fourth variable in list to get actual hmd position in space
        is_valid, translation, rotation, _ = self.renderer.vrsys.getDataForVRDevice(device_name)
        return [is_valid, translation, rotation]

    def get_data_for_vr_tracker(self, tracker_serial_number):
        """
        Returns the data for a tracker with a specific serial number. This number can be found
        by looking in the SteamVR device information.
        :param tracker_serial_number: the serial number of the tracker
        """
        if not self.can_access_vr_context:
            raise RuntimeError(
                'ERROR: Trying to access VR context without enabling vr mode and use_vr in vr settings!')
<<<<<<< HEAD

=======
            
>>>>>>> c17ccc57
        if not tracker_serial_number:
            return [False, [0,0,0], [0,0,0,0]]

        tracker_data = self.renderer.vrsys.getDataForVRTracker(tracker_serial_number)
        # Set is_valid to false, and assume the user will check for invalid data
        if not tracker_data:
            return [False, [0,0,0], [0,0,0,0]]
        
        is_valid, translation, rotation = tracker_data
        return [is_valid, translation, rotation]

    def get_hmd_world_pos(self):
        """
        Get world position of HMD without offset
        """
        if not self.can_access_vr_context:
            raise RuntimeError(
                'ERROR: Trying to access VR context without enabling vr mode and use_vr in vr settings!')

        _, _, _, hmd_world_pos = self.renderer.vrsys.getDataForVRDevice('hmd')
        return hmd_world_pos

    def get_button_data_for_controller(self, controller_name):
        """
        Call this after getDataForVRDevice - returns analog data for a specific controller
        Returns trigger_fraction, touchpad finger position x, touchpad finger position y
        Data is only valid if isValid is true from previous call to getDataForVRDevice
        Trigger data: 1 (closed) <------> 0 (open)
        Analog data: X: -1 (left) <-----> 1 (right) and Y: -1 (bottom) <------> 1 (top)
        :param controller_name: one of left_controller or right_controller
        """
        if not self.can_access_vr_context:
            raise RuntimeError('ERROR: Trying to access VR context without enabling vr mode and use_vr in vr settings!')
        
        trigger_fraction, touch_x, touch_y = self.renderer.vrsys.getButtonDataForController(controller_name)
        return [trigger_fraction, touch_x, touch_y]

    def get_scroll_input(self):
        """
        Gets scroll input. This uses the non-movement-controller, and determines whether
        the user wants to scroll by testing if they have pressed the touchpad, while keeping
        their finger on the left/right of the pad. Return True for up and False for down (-1 for no scroll)
        """
        mov_controller = self.vr_settings.movement_controller
        other_controller = 'right' if mov_controller == 'left' else 'left'
        other_controller = '{}_controller'.format(other_controller)
        # Data indicating whether user has pressed top or bottom of the touchpad
        _, touch_x, _ = self.renderer.vrsys.getButtonDataForController(other_controller)
        # Detect no touch in extreme regions of x axis
        if touch_x > 0.7 and touch_x <= 1.0:
            return 1
        elif touch_x < -0.7 and touch_x >= -1.0:
            return 0
        else:
            return -1
    
    def get_eye_tracking_data(self):
        """
        Returns eye tracking data as list of lists. Order: is_valid, gaze origin, gaze direction, gaze point, 
        left pupil diameter, right pupil diameter (both in millimeters)
        Call after getDataForVRDevice, to guarantee that latest HMD transform has been acquired
        """
        if self.eye_tracking_data is None:
            return [0, [0,0,0], [0,0,0], 0, 0]
        is_valid, origin, dir, left_pupil_diameter, right_pupil_diameter = self.eye_tracking_data
        return [is_valid, origin, dir, left_pupil_diameter, right_pupil_diameter]

    def set_vr_start_pos(self, start_pos=None, vr_height_offset=None):
        """
        Sets the starting position of the VR system in iGibson space
        :param start_pos: position to start VR system at
        :param vr_height_offset: starting height offset. If None, uses absolute height from start_pos
        """
        if not self.can_access_vr_context:
            raise RuntimeError(
                'ERROR: Trying to access VR context without enabling vr mode and use_vr in vr settings!')

        # The VR headset will actually be set to this position during the first frame.
        # This is because we need to know where the headset is in space when it is first picked
        # up to set the initial offset correctly.
        self.vr_start_pos = start_pos
        # This value can be set to specify a height offset instead of an absolute height.
        # We might want to adjust the height of the camera based on the height of the person using VR,
        # but still offset this height. When this option is not None it offsets the height by the amount
        # specified instead of overwriting the VR system height output.
        self.vr_height_offset = vr_height_offset

    def set_vr_pos(self, pos=None):
        """
        Sets the world position of the VR system in iGibson space
        :param pos: position to set VR system to
        """
        if not self.can_access_vr_context:
            raise RuntimeError(
                'ERROR: Trying to access VR context without enabling vr mode and use_vr in vr settings!')

        offset_to_pos = np.array(pos) - self.get_hmd_world_pos()
        self.set_vr_offset(offset_to_pos)

    def get_vr_pos(self):
        """
        Gets the world position of the VR system in iGibson space.
        """
        return self.get_hmd_world_pos() + self.get_vr_offset()

    def set_vr_offset(self, pos=None):
        """
        Sets the translational offset of the VR system (HMD, left controller, right controller) from world space coordinates.
        Can be used for many things, including adjusting height and teleportation-based movement
        :param pos: must be a list of three floats, corresponding to x, y, z in Gibson coordinate space
        """
        if not self.can_access_vr_context:
            raise RuntimeError(
                'ERROR: Trying to access VR context without enabling vr mode and use_vr in vr settings!')

        self.renderer.vrsys.setVROffset(-pos[1], pos[2], -pos[0])

    def get_vr_offset(self):
        """
        Gets the current VR offset vector in list form: x, y, z (in iGibson coordinates)
        """
        if not self.can_access_vr_context:
            raise RuntimeError(
                'ERROR: Trying to access VR context without enabling vr mode and use_vr in vr settings!')

        x, y, z = self.renderer.vrsys.getVROffset()
        return [x, y, z]

    def get_device_coordinate_system(self, device):
        """
        Gets the direction vectors representing the device's coordinate system in list form: x, y, z (in Gibson coordinates)
        List contains "right", "up" and "forward" vectors in that order
        :param device: can be one of "hmd", "left_controller" or "right_controller"
        """
        if not self.can_access_vr_context:
            raise RuntimeError(
                'ERROR: Trying to access VR context without enabling vr mode and use_vr in vr settings!')

        vec_list = []

        coordinate_sys = self.renderer.vrsys.getDeviceCoordinateSystem(device)
        for dir_vec in coordinate_sys:
            vec_list.append(dir_vec)

        return vec_list

    def trigger_haptic_pulse(self, device, strength):
        """
        Triggers a haptic pulse of the specified strength (0 is weakest, 1 is strongest)
        :param device: device to trigger haptic for - can be any one of [left_controller, right_controller]
        :param strength: strength of haptic pulse (0 is weakest, 1 is strongest)
        """
        if not self.can_access_vr_context:
            raise RuntimeError('ERROR: Trying to access VR context without enabling vr mode and use_vr in vr settings!')
        assert device in ['left_controller', 'right_controller']
      
        self.renderer.vrsys.triggerHapticPulseForDevice(device, int(self.max_haptic_duration * strength))

    def set_hidden_state(self, obj, hide=True):
        """
        Sets the hidden state of an object to be either hidden or not hidden.
        The object passed in must inherent from Object at the top level

        Note: this function must be called after step() in the rendering loop
        Note 2: this function only works with the optimized renderer - please use the renderer hidden
        list to hide objects in the non-optimized renderer
        """
        # Find instance corresponding to this id in the renderer
        for instance in self.renderer.instances:
            if obj.body_id == instance.pybullet_uuid:
                instance.hidden = hide
                self.renderer.update_hidden_highlight_state([instance])
                return

    def set_hud_state(self, state):
        """
        Sets state of the VR HUD (heads-up-display)
        :param state: one of 'show' or 'hide'
        """
        if not self.can_access_vr_context:
            raise RuntimeError('ERROR: Trying to access VR context without enabling vr mode and use_vr in vr settings!')
        if self.renderer.vr_hud:
            self.renderer.vr_hud.set_overlay_state(state)

    def get_hidden_state(self, obj):
        """
        Returns the current hidden state of the object - hidden (True) or not hidden (False)
        """
        for instance in self.renderer.instances:
            if obj.body_id == instance.pybullet_uuid:
                return instance.hidden

    def get_category_ids(self, category_name):
        """
        Gets ids for all instances of a specific category (floors, walls, etc.) in a scene
        """
        if not hasattr(self.scene, 'objects_by_id'):
            return []
        return [body_id for body_id in self.objects if body_id in self.scene.objects_by_id.keys() and self.scene.objects_by_id[body_id].category == category_name]

    def update_position(self, instance):
        """
        Update position for an object or a robot in renderer.
        :param instance: Instance in the renderer
        """
        body_links_awake = 0
        if isinstance(instance, Instance):
            dynamics_info = p.getDynamicsInfo(instance.pybullet_uuid, -1)
            inertial_pos = dynamics_info[3]
            inertial_orn = dynamics_info[4]
            if len(dynamics_info) == 13 and not self.first_sync:
                activation_state = dynamics_info[12]
            else:
                activation_state = PyBulletSleepState.AWAKE

            if activation_state != PyBulletSleepState.AWAKE:
                return body_links_awake
            # pos and orn of the inertial frame of the base link,
            # instead of the base link frame
            pos, orn = p.getBasePositionAndOrientation(
                instance.pybullet_uuid)

            # Need to convert to the base link frame because that is
            # what our own renderer keeps track of
            # Based on pyullet docuementation:
            # urdfLinkFrame = comLinkFrame * localInertialFrame.inverse().

            inv_inertial_pos, inv_inertial_orn =\
                p.invertTransform(inertial_pos, inertial_orn)
            # Now pos and orn are converted to the base link frame
            pos, orn = p.multiplyTransforms(
                pos, orn, inv_inertial_pos, inv_inertial_orn)

            instance.set_position(pos)
            instance.set_rotation(quat2rotmat(xyzw2wxyz(orn)))
            body_links_awake += 1
        elif isinstance(instance, InstanceGroup):
            for j, link_id in enumerate(instance.link_ids):
                if link_id == -1:
                    dynamics_info = p.getDynamicsInfo(
                        instance.pybullet_uuid, -1)
                    inertial_pos = dynamics_info[3]
                    inertial_orn = dynamics_info[4]
                    if len(dynamics_info) == 13 and not self.first_sync:
                        activation_state = dynamics_info[12]
                    else:
                        activation_state = PyBulletSleepState.AWAKE

                    if activation_state != PyBulletSleepState.AWAKE:
                        continue
                    # same conversion is needed as above
                    pos, orn = p.getBasePositionAndOrientation(
                        instance.pybullet_uuid)

                    inv_inertial_pos, inv_inertial_orn =\
                        p.invertTransform(inertial_pos, inertial_orn)
                    pos, orn = p.multiplyTransforms(
                        pos, orn, inv_inertial_pos, inv_inertial_orn)
                else:
                    dynamics_info = p.getDynamicsInfo(
                        instance.pybullet_uuid, link_id)

                    if len(dynamics_info) == 13 and not self.first_sync:
                        activation_state = dynamics_info[12]
                    else:
                        activation_state = PyBulletSleepState.AWAKE

                    if activation_state != PyBulletSleepState.AWAKE:
                        continue
                    _, _, _, _, pos, orn = p.getLinkState(
                        instance.pybullet_uuid, link_id)

                instance.set_position_for_part(xyz2mat(pos), j)
                instance.set_rotation_for_part(
                    quat2rotmat(xyzw2wxyz(orn)), j)
                body_links_awake += 1
        return body_links_awake

    def isconnected(self):
        """
        :return: pybullet is alive
        """
        return p.getConnectionInfo(self.cid)['isConnected']

    def disconnect(self):
        """
        Clean up the simulator
        """
        if self.isconnected():
            # print("******************PyBullet Logging Information:")
            p.resetSimulation(physicsClientId=self.cid)
            p.disconnect(self.cid)
            # print("PyBullet Logging Information******************")
        self.renderer.release()

    def disconnect_pybullet(self):
        """
        Disconnects only pybullet - used for multi-user VR
        """
        if self.isconnected():
            p.resetSimulation(physicsClientId=self.cid)
            p.disconnect(self.cid)<|MERGE_RESOLUTION|>--- conflicted
+++ resolved
@@ -72,11 +72,8 @@
 
         self.scene = None
 
-<<<<<<< HEAD
-=======
         self.particle_systems = []
 
->>>>>>> c17ccc57
         # TODO: remove this, currently used for testing only
         self.objects = []
 
@@ -359,11 +356,7 @@
             'import_particle_system can only be called with ParticleSystem'
 
         new_object_pb_ids = []
-<<<<<<< HEAD
-        for o in obj.particles:
-=======
         for o in obj.get_particles():
->>>>>>> c17ccc57
             particle_pb_id = self.import_object(o,
                                                 class_id=class_id,
                                                 use_pbr=use_pbr,
@@ -371,11 +364,8 @@
                                                 shadow_caster=shadow_caster)
             new_object_pb_ids.append(particle_pb_id)
 
-<<<<<<< HEAD
-=======
         self.particle_systems.append(obj)
 
->>>>>>> c17ccc57
         return new_object_pb_ids
 
     @load_without_pybullet_vis
@@ -892,7 +882,6 @@
                                       scale=scale,
                                       background_color=background_color,
                                       render_to_tex=True)
-<<<<<<< HEAD
 
     def add_overlay_image(self,
                         image_fpath,
@@ -928,6 +917,10 @@
         """
         Complete any non-physics steps such as state updates.
         """
+        # Step all of the particle systems.
+        for particle_system in self.particle_systems:
+            particle_system.update(self)
+
         # Step the object states in global topological order.
         for state_type in self.object_state_types:
             for obj in self.scene.get_objects_with_state(state_type):
@@ -1030,149 +1023,6 @@
         time.sleep(sleep_time - render_dur)
         non_vr_dur = time.perf_counter() - non_vr_start
 
-=======
-
-    def add_overlay_image(self,
-                        image_fpath,
-                        width=1,
-                        pos=[0,0,-1]):
-        """
-        Add an image with a given file path to the VR overlay. This image will be displayed
-        in addition to any text that the users wishes to display. This function returns a handle
-        to the VrStaticImageOverlay, so the user can display/hide it at will.
-        """
-        if not self.can_access_vr_context:
-            raise RuntimeError('ERROR: Trying to access VR context without enabling vr mode and use_vr in vr settings!')
-        return self.renderer.gen_static_overlay(image_fpath, width=width, pos=pos)
-
-    def set_hud_show_state(self, show_state):
-        """
-        Shows/hides the main VR HUD.
-        :param show_state: whether to show HUD or not
-        """
-        if not self.can_access_vr_context:
-            raise RuntimeError('ERROR: Trying to access VR context without enabling vr mode and use_vr in vr settings!')
-        self.renderer.vr_hud.set_overlay_show_state(show_state)
-
-    def get_hud_show_state(self):
-        """
-        Returns the show state of the main VR HUD.
-        """
-        if not self.can_access_vr_context:
-            raise RuntimeError('ERROR: Trying to access VR context without enabling vr mode and use_vr in vr settings!')
-        return self.renderer.vr_hud.get_overlay_show_state()
-
-    def _non_physics_step(self):
-        """
-        Complete any non-physics steps such as state updates.
-        """
-        # Step all of the particle systems.
-        for particle_system in self.particle_systems:
-            particle_system.update(self)
-
-        # Step the object states in global topological order.
-        for state_type in self.object_state_types:
-            for obj in self.scene.get_objects_with_state(state_type):
-                obj.states[state_type].update(self)
-
-    def step_vr(self, print_stats=False):
-        """
-        Step the simulation when using VR. Order of function calls:
-        1) Simulate physics
-        2) Render frame
-        3) Submit rendered frame to VR compositor
-        4) Update VR data for use in the next frame
-        """
-        assert self.scene is not None, \
-            "A scene must be imported before running the simulator. Use EmptyScene for an empty scene."
-
-        # Calculate time outside of step
-        outside_step_dur = 0
-        if self.frame_end_time is not None:
-            outside_step_dur = time.perf_counter() - self.frame_end_time
-        # Simulate Physics in PyBullet
-        physics_start_time = time.perf_counter()
-        physics_timestep_num = self.num_phys_steps
-        for _ in range(physics_timestep_num):
-            p.stepSimulation()
-        self._non_physics_step()
-        physics_dur = time.perf_counter() - physics_start_time
-
-        # Sync PyBullet bodies to renderer and then render to Viewer
-        render_start_time = time.perf_counter()
-        self.sync()
-        render_dur = time.perf_counter() - render_start_time
-
-        # Sleep until last possible Vsync
-        pre_sleep_dur = outside_step_dur + physics_dur + render_dur
-        sleep_start_time = time.perf_counter()
-        if pre_sleep_dur < self.non_block_frame_time and self.use_fixed_fps:
-            sleep(self.non_block_frame_time - pre_sleep_dur)
-        sleep_dur = time.perf_counter() - sleep_start_time
-
-        # Update VR compositor and VR data
-        vr_system_start = time.perf_counter()
-        # First sync VR compositor - this is where Oculus blocks (as opposed to Vive, which blocks in update_vr_data)
-        self.sync_vr_compositor()
-        # Note: this should only be called once per frame - use get_vr_events to read the event data list in
-        # subsequent read operations
-        self.poll_vr_events()
-        # This is necessary to fix the eye tracking value for the current frame, since it is multi-threaded
-        self.fix_eye_tracking_value()
-        # Move user to their starting location
-        self.perform_vr_start_pos_move()
-        # Update VR data and wait until 3ms before the next vsync
-        self.renderer.update_vr_data()
-        vr_system_dur = time.perf_counter() - vr_system_start
-
-        # Calculate final frame duration
-        # Make sure it is non-zero for FPS calculation (set to max of 1000 if so)
-        frame_dur = max(1e-3, pre_sleep_dur + sleep_dur + vr_system_dur)
-
-        # Set variables for data saving and replay
-        self.last_physics_timestep = physics_dur
-        self.last_render_timestep = render_dur
-        self.last_physics_step_num = physics_timestep_num
-        self.last_frame_dur = frame_dur
-
-        if print_stats:
-            print('Frame number {} statistics (ms)'.format(self.frame_count))
-            print('Total out-of-step duration: {}'.format(outside_step_dur * 1000))
-            print('Total physics duration: {}'.format(physics_dur * 1000))
-            print('Total render duration: {}'.format(render_dur * 1000))
-            print('Total sleep duration: {}'.format(sleep_dur * 1000))
-            print('Total VR system duration: {}'.format(vr_system_dur * 1000))
-            print('Total frame duration: {} and fps: {}'.format(
-                frame_dur * 1000, 1/frame_dur))
-            print('Realtime factor: {}'.format(
-                round(physics_timestep_num * self.physics_timestep / frame_dur, 3)))
-            print('-------------------------')
-
-        self.frame_count += 1
-        self.frame_end_time = time.perf_counter()
-
-    def step_block_test(self, sleep_time):
-        """
-        Function that sleeps and renders simple scene to VR, to figure
-        out relationship between frame time and VR blocking time.
-        """
-        non_vr_start = time.perf_counter()
-        # Takes less than 3ms
-        render_start_time = time.perf_counter()
-        for _ in range(1):
-            p.stepSimulation()
-        self.sync()
-        render_dur = time.perf_counter() - render_start_time
-
-        # Sleep for remainder of frame
-        # First frame is invalid, so return None
-        if sleep_time < render_dur:
-            return (None, None)
-
-        time.sleep(sleep_time - render_dur)
-        non_vr_dur = time.perf_counter() - non_vr_start
-
->>>>>>> c17ccc57
         # Do VR system stuff
         vr_system_start = time.perf_counter()
         self.sync_vr_compositor()
@@ -1348,11 +1198,7 @@
         if not self.can_access_vr_context:
             raise RuntimeError(
                 'ERROR: Trying to access VR context without enabling vr mode and use_vr in vr settings!')
-<<<<<<< HEAD
-
-=======
             
->>>>>>> c17ccc57
         if not tracker_serial_number:
             return [False, [0,0,0], [0,0,0,0]]
 
