from flask import Flask, render_template, Response, request, session
from flask_cors import CORS 
import sys
import pickle
import json
import tasknet 
from tasknet.parsing import construct_full_pddl

from gibson2.simulator import Simulator
from gibson2.scenes.gibson_indoor_scene import StaticIndoorScene
from gibson2.scenes.igibson_indoor_scene import InteractiveIndoorScene
from gibson2.task.task_base import iGTNTask
import gibson2
import os

from gibson2.utils.utils import parse_config
from gibson2.render.mesh_renderer.mesh_renderer_settings import MeshRendererSettings
import numpy as np
from gibson2.render.profiler import Profiler
import cv2
from PIL import Image
from io import BytesIO
import base64
import binascii
import multiprocessing
import traceback
import atexit
import time
import cv2
import uuid

interactive = True

def pil_image_to_base64(pil_image):
    buf = BytesIO()
    pil_image.save(buf, format="JPEG")
    return base64.b64encode(buf.getvalue())


class ProcessPyEnvironment(object):
    """Step a single env in a separate process for lock free paralellism."""

    # Message types for communication via the pipe.
    _READY = 1
    _ACCESS = 2
    _CALL = 3
    _RESULT = 4
    _EXCEPTION = 5
    _CLOSE = 6

    def __init__(self, env_constructor):
        self._env_constructor = env_constructor


    def start(self):
        """Start the process."""
        print("STARTING")
        self._conn, conn = multiprocessing.Pipe()
        print("CREATED CONN")
        self._process = multiprocessing.Process(target=self._worker,
                                                args=(conn, self._env_constructor))
        print("CREATED PROCESS")
        atexit.register(self.close)
        print("REGISTER?")
        self._process.start()
        print("STARTED PROCESS")
        result = self._conn.recv()
        print("GOT RESULT FROM CONN")
        if isinstance(result, Exception):
            self._conn.close()
            self._process.join(5)
            raise result
        assert result is self._READY, result

    def __getattr__(self, name):
        """Request an attribute from the environment.
        Note that this involves communication with the external process, so it can
        be slow.

        :param name: attribute to access.
        :return: value of the attribute.
        """
        print('gettinng', name)
        self._conn.send((self._ACCESS, name))
        return self._receive()

    def call(self, name, *args, **kwargs):
        """Asynchronously call a method of the external environment.

        :param name: name of the method to call.
        :param args: positional arguments to forward to the method.
        :param kwargs: keyword arguments to forward to the method.
        :return: promise object that blocks and provides the return value when called.
        """
        payload = name, args, kwargs
        self._conn.send((self._CALL, payload))
        return self._receive

    def close(self):
        """Send a close message to the external process and join it."""
        try:
            self._conn.send((self._CLOSE, None))
            self._conn.close()
        except IOError:
            # The connection was already closed.
            pass
        self._process.join(5)

    def step(self, action, blocking=True):
        """Step the environment.

        :param action: the action to apply to the environment.
        :param blocking: whether to wait for the result.
        :return: (next_obs, reward, done, info) tuple when blocking, otherwise callable that returns that tuple
        """
        promise = self.call('step', action)
        if blocking:
            return promise()
        else:
            return promise

    def reset(self, blocking=True):
        """Reset the environment.

        :param blocking: whether to wait for the result.
        :return: next_obs when blocking, otherwise callable that returns next_obs
        """
        promise = self.call('reset')
        if blocking:
            return promise()
        else:
            return promise
    
    def sample(self, pddl, blocking=True):
        """Run a sampling in the environment

        :param pddl (str): the pddl being sampled in the environment
        :param blocking (bool): whether to wait for the result
        :return (bool, str): (success, feedback) from the sampling process
        """
        promise = self.call("sample", pddl)
        if blocking: 
            return promise()
        else:
            return promise

    def _receive(self):
        """Wait for a message from the worker process and return its payload.

        :raise Exception: an exception was raised inside the worker process.
        :raise KeyError: the reveived message is of an unknown type.

        :return: payload object of the message.
        """
        message, payload = self._conn.recv()
        # Re-raise exceptions in the main process.
        if message == self._EXCEPTION:
            stacktrace = payload
            raise Exception(stacktrace)
        if message == self._RESULT:
            return payload
        self.close()
        raise KeyError(
            'Received message of unexpected type {}'.format(message))

    def _worker(self, conn, env_constructor):
        """The process waits for actions and sends back environment results.

        :param conn: connection for communication to the main process.
        :param env_constructor: env_constructor for the OpenAI Gym environment.


        :raise KeyError: when receiving a message of unknown type.
        """
        print("ENTERED WORKER")
        try:
            print("TRYING")
            np.random.seed()
            print("SEEDED")
            env = env_constructor()
            print("MADE THE ENVIRONMENT")
            conn.send(self._READY)    # Ready.
            print("SENT READY MESSAGE")
            while True:
                try:
                    # Only block for short times to have keyboard exceptions be raised.
                    if not conn.poll(0.1):
                        continue
                    message, payload = conn.recv()
                except (EOFError, KeyboardInterrupt):
                    break
                if message == self._ACCESS:
                    name = payload
                    result = getattr(env, name)
                    conn.send((self._RESULT, result))
                    continue
                if message == self._CALL:
                    name, args, kwargs = payload
                    if name == 'step' or name == 'reset' or name == "sample":
                        result = getattr(env, name)(*args, **kwargs)
                    conn.send((self._RESULT, result))
                    continue
                if message == self._CLOSE:
                    getattr(env, 'close')()
                    assert payload is None
                    break
                raise KeyError(
                    'Received message of unknown type {}'.format(message))
        except Exception:    # pylint: disable=broad-except
            etype, evalue, tb = sys.exc_info()
            stacktrace = ''.join(traceback.format_exception(etype, evalue, tb))
            message = 'Error in environment process: {}'.format(stacktrace)
            conn.send((self._EXCEPTION, stacktrace))
        finally:
            conn.close()


class ToyEnv(object):
    def __init__(self):
        config = parse_config(os.path.join(gibson2.example_config_path, 'turtlebot_demo.yaml'))
        hdr_texture = os.path.join(
            gibson2.ig_dataset_path, 'scenes', 'background', 'probe_02.hdr')
        hdr_texture2 = os.path.join(
            gibson2.ig_dataset_path, 'scenes', 'background', 'probe_03.hdr')
        light_modulation_map_filename = os.path.join(
            gibson2.ig_dataset_path, 'scenes', 'Rs_int', 'layout', 'floor_lighttype_0.png')
        background_texture = os.path.join(
            gibson2.ig_dataset_path, 'scenes', 'background', 'urban_street_01.jpg')

        settings = MeshRendererSettings(enable_shadow=False, enable_pbr=False)
       

        self.s = Simulator(mode='headless', image_width=400,
                      image_height=400, rendering_settings=settings)
        scene = StaticIndoorScene('Rs')
        self.s.import_scene(scene)
        #self.s.import_ig_scene(scene)

#         for _ in range(5):
#             obj = YCBObject('003_cracker_box')
#             self.s.import_object(obj)
#             obj.set_position_orientation(np.random.uniform(
#                 low=0, high=2, size=3), [0, 0, 0, 1])
#         print(self.s.renderer.instances)

    def step(self, a):
        self.s.step()
        frame = self.s.renderer.render_robot_cameras(modes=('rgb'))[0]
        return frame

    def close(self):
        self.s.disconnect()



class ToyEnvInt(object):
    def __init__(self, scene='Rs_int'):
        # TODO this config may need to change 
        config = parse_config(os.path.join(gibson2.example_config_path, 'turtlebot_demo.yaml'))
        hdr_texture = os.path.join(
            gibson2.ig_dataset_path, 'scenes', 'background', 'probe_02.hdr')
        hdr_texture2 = os.path.join(
            gibson2.ig_dataset_path, 'scenes', 'background', 'probe_03.hdr')
        light_modulation_map_filename = os.path.join(
            gibson2.ig_dataset_path, 'scenes', 'Rs_int', 'layout', 'floor_lighttype_0.png')
        background_texture = os.path.join(
            gibson2.ig_dataset_path, 'scenes', 'background', 'urban_street_01.jpg')

        self.scene_id = scene
        scene = InteractiveIndoorScene(
            scene, texture_randomization=False, object_randomization=False)
        #scene._set_first_n_objects(5)
        scene.open_all_doors()

        settings = MeshRendererSettings(env_texture_filename=hdr_texture,
                                        env_texture_filename2=hdr_texture2,
                                        env_texture_filename3=background_texture,
                                        light_modulation_map_filename=light_modulation_map_filename,
                                        enable_shadow=True, msaa=True,
                                        light_dimming_factor=1.0,
                                        optimized=True)
        print("STARTING SIM INITIALIZATION")
        self.s = Simulator(mode='headless', image_width=400,
                      image_height=400, rendering_settings=settings)
        print("FINISHED SIM INIT")
        self.s.import_ig_scene(scene)
        print("FINISHED SCENE IMPORT")

#         for _ in range(5):
#             obj = YCBObject('003_cracker_box')
#             self.s.import_object(obj)
#             obj.set_position_orientation(np.random.uniform(
#                 low=0, high=2, size=3), [0, 0, 0, 1])
#         print(self.s.renderer.instances)

        self.locked = False

    def step(self, a):
        self.s.step()
        frame = self.s.renderer.render_robot_cameras(modes=('rgb'))[0]
        return frame

    def sample(self, pddl):
        # TODO implement 
<<<<<<< HEAD
        return False, False, "Tester init feedback", "Tester goal feedback"
=======
        tasknet.set_backend("iGibson")
        igtn_task = iGTNTask("tester", "tester", predefined_problem=pddl)
        success = igtn_task.initialize_simulator(simulator=self.s, 
                    scene_id=self.scene_id, 
                    online_sampling=True)
        # TODO implement goal success sampling
        return success, False, "Tester init feedback", "Tester goal feedback"
>>>>>>> 65ee8706

    def lock(self):
        self.locked = True
    
    def unlock(self):
        self.locked = False 

    def close(self):
        self.s.disconnect()


class iGFlask(Flask):
    def __init__(self, args, **kwargs):
        super(iGFlask, self).__init__(args, **kwargs)
        self.action= {}
        self.envs = {}
        self.envs_inception_time = {}
    def cleanup(self):
        print("ENVS TO CLEANUP:", self.envs)
        for k,v in self.envs_inception_time.items():
            if time.time() - v > 200:
                # clean up an old environment
                self.stop_app(k)

    def prepare_env(self, uuid, scene):
        print("ABOUT TO CLEANUP")
        self.cleanup()
        print("CLEANED UP")
        def env_constructor():
            if interactive:
                return ToyEnvInt(scene=scene)
            else:
                return ToyEnv()
        print("ABOUT TO CONSTRUCT")
        self.envs[uuid] = ProcessPyEnvironment(env_constructor)
        print("CONSTRUCTED ONE")
        self.envs[uuid].start()
        print("STARTED ONE")
        self.envs_inception_time[uuid] = time.time()
        print("ENVS:", self.envs)

    def stop_app(self, uuid):
        self.envs[uuid].close()
        del self.envs[uuid]
        del self.envs_inception_time[uuid]


app = iGFlask(__name__)
CORS(app)


########### REQUEST HANDLERS ###########

@app.route('/', methods=["POST"])
def index():
    id = uuid.uuid4()
    return render_template('index.html', uuid=id)

@app.route("/setup", methods=["POST"])
def setup():
    """Set up the three environments when requested by annotation React app"""
    print("STARTING SETUP")
    scenes = json.loads(request.data)       # TODO check what this looks like
    ids = [str(uuid.uuid4()) for __ in range(len(scenes))]
    print("MADE IDS")
    for scene, unique_id in zip(scenes, ids):
        print("PREPARING ONE APP")
<<<<<<< HEAD
        # app.prepare_app(scene, unique_id)             # TODO uncomment when basic infra is done 
        print(f"Pretend instantiated {scene} with uuid {unique_id}")
=======
        app.prepare_env(unique_id, scene)             # TODO uncomment when basic infra is done 
        print(f"Instantiated {scene} with uuid {unique_id}")
>>>>>>> 65ee8706

    return Response(json.dumps({"uuids": ids}))

    # TODO need to send uuids to the upcoming POSTs somehow, I guess in the response


@app.route("/check_sampling", methods=["POST"])
def check_sampling():
    """Check PDDL sent by React app in all three relevant scenes 

    :return (Response): response indicating success of sampling in all three 
                         scenes, feedback given from each 
    """
    # Prepare data 
    data = json.loads(request.data)
    atus_activity = data["activityName"]
    init_state = data["initialConditions"]     
    goal_state = data["goalConditions"]
    object_list = data["objectList"]
    # pddl = init_state + goal_state + object_list        # TODO fix using existing utils
    pddl = construct_full_pddl(
                atus_activity, 
                "feasibility_check", 
                object_list,
                init_state,
                goal_state)
    import pprint
    print("OBJECT LIST:")
    pprint.pprint(object_list)
    print("CONSTRUCTED PDDL:")
    pprint.pprint(pddl)
    ids = data["uuids"]

    # Try sampling
    num_successful_scenes = 0
    feedback_instances = []
    for unique_id in ids:
        init_success, goal_success, init_feedback, goal_feedback = app.envs[unique_id].sample(pddl)
        if init_success and goal_success:
            num_successful_scenes += 1
        feedback_instances.append((init_feedback, goal_feedback))
<<<<<<< HEAD
=======
        print("REPORT:", init_success, goal_success, init_feedback, goal_feedback)
>>>>>>> 65ee8706
    success = num_successful_scenes >= 3
    feedback = str(feedback_instances)      # TODO make prettier 

    return Response(json.dumps({"success": success, "feedback": feedback}))


@app.route("/teardown", methods=["POST"])
def teardown():
    """Tear down the three environments created for this instance of the React app"""
    data = json.loads(request.data)
    unique_ids = data["uuids"]
    for unique_id in unique_ids:
        print(f"uuid {unique_id} pretend-stopped")
        # app.stop_app(unique_id)       # TODO uncomment when ready 
    
    return Response(json.dumps({"success": True}))      # TODO need anything else? 


if __name__ == '__main__':
    port = int(sys.argv[1])
    # app.run(host="0.0.0.0", port=port, debug=True)
    app.run(host="0.0.0.0", port=port)<|MERGE_RESOLUTION|>--- conflicted
+++ resolved
@@ -302,9 +302,6 @@
 
     def sample(self, pddl):
         # TODO implement 
-<<<<<<< HEAD
-        return False, False, "Tester init feedback", "Tester goal feedback"
-=======
         tasknet.set_backend("iGibson")
         igtn_task = iGTNTask("tester", "tester", predefined_problem=pddl)
         success = igtn_task.initialize_simulator(simulator=self.s, 
@@ -312,7 +309,6 @@
                     online_sampling=True)
         # TODO implement goal success sampling
         return success, False, "Tester init feedback", "Tester goal feedback"
->>>>>>> 65ee8706
 
     def lock(self):
         self.locked = True
@@ -380,13 +376,8 @@
     print("MADE IDS")
     for scene, unique_id in zip(scenes, ids):
         print("PREPARING ONE APP")
-<<<<<<< HEAD
-        # app.prepare_app(scene, unique_id)             # TODO uncomment when basic infra is done 
-        print(f"Pretend instantiated {scene} with uuid {unique_id}")
-=======
         app.prepare_env(unique_id, scene)             # TODO uncomment when basic infra is done 
         print(f"Instantiated {scene} with uuid {unique_id}")
->>>>>>> 65ee8706
 
     return Response(json.dumps({"uuids": ids}))
 
@@ -428,10 +419,7 @@
         if init_success and goal_success:
             num_successful_scenes += 1
         feedback_instances.append((init_feedback, goal_feedback))
-<<<<<<< HEAD
-=======
         print("REPORT:", init_success, goal_success, init_feedback, goal_feedback)
->>>>>>> 65ee8706
     success = num_successful_scenes >= 3
     feedback = str(feedback_instances)      # TODO make prettier 
 
