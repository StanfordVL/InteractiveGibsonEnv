--- conflicted
+++ resolved
@@ -167,18 +167,62 @@
 
     def set_color(self, color):
         p.changeVisualShape(self.body_id, -1, rgbaColor=color)
+        
+class VisualObject(object):
+    def __init__(self,
+                 visual_shape=p.GEOM_SPHERE,
+                 rgba_color=[1, 0, 0, 0.5],
+                 radius=1.0,
+                 half_extents=[1, 1, 1],
+                 length=1,
+                 initial_offset=[0, 0, 0]):
+        self.visual_shape = visual_shape
+        self.rgba_color = rgba_color
+        self.radius = radius
+        self.half_extents = half_extents
+        self.length = length
+        self.initial_offset = initial_offset
+
+    def load(self):
+        if self.visual_shape == p.GEOM_BOX:
+            shape = p.createVisualShape(self.visual_shape,
+                                        rgbaColor=self.rgba_color,
+                                        halfExtents=self.half_extents,
+                                        visualFramePosition=self.initial_offset)
+        elif self.visual_shape in [p.GEOM_CYLINDER, p.GEOM_CAPSULE]:
+            shape = p.createVisualShape(self.visual_shape,
+                                        rgbaColor=self.rgba_color,
+                                        radius=self.radius,
+                                        length=self.length,
+                                        visualFramePosition=self.initial_offset)
+        else:
+            shape = p.createVisualShape(self.visual_shape,
+                                        rgbaColor=self.rgba_color,
+                                        radius=self.radius,
+                                        visualFramePosition=self.initial_offset)
+        self.body_id = p.createMultiBody(baseVisualShapeIndex=shape, baseCollisionShapeIndex=-1)
+
+        return self.body_id
+
+    def set_position(self, pos, new_orn=None):
+        if new_orn is None:
+            _, new_orn = p.getBasePositionAndOrientation(self.body_id)
+        p.resetBasePositionAndOrientation(self.body_id, pos, new_orn)
+
+    def set_color(self, color):
+        p.changeVisualShape(self.body_id, -1, rgbaColor=color)
 
 
 class BoxShape(object):
     def __init__(self, pos=[1, 2, 3], dim=[1, 2, 3], rgba_color=[1.0, 1.0, 1.0, 1.0]):
         self.basePos = pos
         self.dimension = dim
-<<<<<<< HEAD
+
         self.rgba_color = rgba_color
         self.collision_id = None
-=======
-        self.body_id = None
->>>>>>> 9dfc340d
+
+        self.body_id = None
+
 
     def load(self):
         mass = 1000
@@ -188,15 +232,10 @@
         visualShapeId = p.createVisualShape(p.GEOM_BOX, halfExtents=self.dimension, rgbaColor=self.rgba_color)
 
         self.body_id = p.createMultiBody(baseMass=mass,
-<<<<<<< HEAD
                                          baseCollisionShapeIndex=self.collision_id,
                                          baseVisualShapeIndex=visualShapeId,
                                          basePosition=self.basePos,
                                          baseOrientation=baseOrientation)
-=======
-                                         baseCollisionShapeIndex=colBoxId,
-                                         baseVisualShapeIndex=visualShapeId)
->>>>>>> 9dfc340d
 
         p.resetBasePositionAndOrientation(self.body_id, self.basePos, baseOrientation)
         return self.body_id
