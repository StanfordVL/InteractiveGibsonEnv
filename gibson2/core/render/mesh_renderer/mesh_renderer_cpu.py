--- conflicted
+++ resolved
@@ -4,10 +4,6 @@
 from PIL import Image
 Image.MAX_IMAGE_PIXELS = None
 
-<<<<<<< HEAD
-#import gibson2.core.render.mesh_renderer.glutils.glcontext as glcontext
-=======
->>>>>>> d61f05fc
 import cv2
 import numpy as np
 #from pyassimp import load, release
@@ -15,7 +11,6 @@
     safemat2quat, xyzw2wxyz
 from transforms3d.quaternions import axangle2quat, mat2quat
 from transforms3d.euler import quat2euler, mat2euler
-<<<<<<< HEAD
 # TODO: Add back in MeshRendererContext and make it platform-dependent
 # TODO: Move all Python extensions to the mesh_renderer folder following build in setup.py
 #from GLUtils import CGLUtils, GLFWRendererContext
@@ -25,19 +20,10 @@
 #from gibson2.core.render.mesh_renderer import CGLUtils, GLFWRendererContext
 #from gibson2.core.render.mesh_renderer.get_available_devices import get_available_devices
 from gibson2.core.render.mesh_renderer.glutils.utils import colormap, loadTexture
-=======
-from gibson2.core.render.mesh_renderer import MeshRendererContext
-from gibson2.core.render.mesh_renderer.get_available_devices import get_available_devices
->>>>>>> d61f05fc
 import gibson2.core.render.mesh_renderer as mesh_renderer
 import pybullet as p
 import gibson2
 import os
-<<<<<<< HEAD
-#import torch
-=======
-from gibson2.core.render.mesh_renderer import tinyobjloader
->>>>>>> d61f05fc
 
 class VisualObject(object):
     """
@@ -314,11 +300,7 @@
     MeshRenderer is a lightweight OpenGL renderer. It manages a set of visual objects, and instances of those objects.
     It also manage a device to create OpenGL context on, and create buffers to store rendering results.
     """
-<<<<<<< HEAD
-    def __init__(self, width=512, height=512, fov=90, device_idx=0, use_fisheye=False, msaa=False, shouldHideWindow=True):
-=======
-    def __init__(self, width=512, height=512, vertical_fov=90, device_idx=0, use_fisheye=False, msaa=False):
->>>>>>> d61f05fc
+    def __init__(self, width=512, height=512, vertical_fov=90, device_idx=0, use_fisheye=False, msaa=False, shouldHideWindow=True):
         """
         :param width: width of the renderer output
         :param height: width of the renderer output
@@ -346,7 +328,6 @@
         self.instances = []
         self.fisheye = use_fisheye
         self.msaa = msaa
-<<<<<<< HEAD
         self.shouldHideWindow = shouldHideWindow
 
         self.r = GLFWRendererContext(width, height)
@@ -357,16 +338,7 @@
             self.r.setupCompanionWindow()
 
         self.glstring = CGLUtils.getstring_meshrenderer()
-        self.colors = colormap
-=======
-        self.r = MeshRendererContext.MeshRendererContext(width, height, device)
-        self.r.init()
-
-        self.r.glad_init()
-        self.glstring = self.r.getstring_meshrenderer()
         self.colors = [[1, 0, 0], [0, 1, 0], [0, 0, 1]]
-
->>>>>>> d61f05fc
         self.lightcolor = [1, 1, 1]
 
         print("fisheye", self.fisheye)
