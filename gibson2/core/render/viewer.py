--- conflicted
+++ resolved
@@ -42,11 +42,7 @@
             self.renderer.set_camera(camera_pose, camera_pose + self.view_direction, [0, 0, 1])
 
         if not self.renderer is None:
-<<<<<<< HEAD
             frame = cv2.cvtColor(np.concatenate(self.renderer.render(modes=('rgb', 'normal', 'seg', '3d')), axis=1),
-=======
-            frame = cv2.cvtColor(np.concatenate(self.renderer.render(modes=('rgb', 'seg')), axis=1),
->>>>>>> 540fea33
                                  cv2.COLOR_RGB2BGR)
         else:
             frame = np.zeros((300, 300, 3)).astype(np.uint8)
@@ -70,7 +66,7 @@
         elif q == ord('z'):
             self.pz += 0.05
         elif q == ord('x'):
-            self.pz -= 0.05    
+            self.pz -= 0.05
         elif q == ord('q'):
             exit()
 
