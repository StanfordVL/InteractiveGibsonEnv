--- conflicted
+++ resolved
@@ -102,18 +102,6 @@
 
         for init_id in range(num_initializations):
             for _ in range(num_trials):
-<<<<<<< HEAD
-                success = igtn_task.initialize_simulator(
-                    simulator=simulator,
-                    scene_id=scene_id,
-                    mode='headless',
-                    load_clutter=True,
-                    should_debug_sampling=False,
-                    scene_kwargs=scene_kwargs,
-                    online_sampling=True,
-                )
-                if success:
-=======
                 igtn_task.update_problem(task, task_id)
                 igtn_task.object_scope['agent.n.01_1'] = igtn_task.agent.vr_dict['body']
                 accept_scene, feedback = igtn_task.check_scene()
@@ -127,7 +115,6 @@
                     continue
 
                 if accept_scene:
->>>>>>> 9376d7e6
                     break
 
                 remove_newly_added_objects(igtn_task, state_id)
