from gibson2.object_states.max_temperature import MaxTemperature
<<<<<<< HEAD
from gibson2.object_states.object_state_base import AbsoluteObjectState, BooleanState
=======
from gibson2.object_states.object_state_base import CachingEnabledObjectState, BooleanState
from gibson2.object_states.texture_change_state_mixin import TextureChangeStateMixin
from gibson2.utils.utils import transform_texture
>>>>>>> bcc48050

_DEFAULT_COOK_TEMPERATURE = 70


<<<<<<< HEAD
class Cooked(AbsoluteObjectState, BooleanState):
=======
class Cooked(CachingEnabledObjectState, BooleanState, TextureChangeStateMixin):
>>>>>>> bcc48050
    def __init__(self, obj, cook_temperature=_DEFAULT_COOK_TEMPERATURE):
        super(Cooked, self).__init__(obj)
        self.cook_temperature = cook_temperature

    @staticmethod
    def get_dependencies():
        return AbsoluteObjectState.get_dependencies() + [MaxTemperature]

    def _set_value(self, new_value):
        current_max_temp = self.obj.states[MaxTemperature].get_value()
        if new_value:
            # Set at exactly the cook temperature (or higher if we have it in history)
            desired_max_temp = max(current_max_temp, self.cook_temperature)
        else:
            # Set at exactly one below cook temperature (or lower if in history).
            desired_max_temp = min(current_max_temp, self.cook_temperature - 1.0)

<<<<<<< HEAD
        return self.obj.states[MaxTemperature].set_value(desired_max_temp)

    def _get_value(self):
        return self.obj.states[MaxTemperature].get_value() >= self.cook_temperature

    # Nothing needs to be done to save/load Burnt since it will happen due to
    # MaxTemperature caching.
    def _dump(self):
        return None

    def _load(self, data):
        return
=======
    def _compute_value(self):
        return self.obj.states[MaxTemperature].get_value() >= self.cook_temperature

    def update(self, simulator):
        super(Cooked, self).update(simulator)
        self.update_texture()

    @staticmethod
    def create_transformed_texture(diffuse_tex_filename, diffuse_tex_filename_transformed):
        # 0.5 mixture with brown
        transform_texture(diffuse_tex_filename, diffuse_tex_filename_transformed, 0.5, (139, 69, 19))
>>>>>>> bcc48050
<|MERGE_RESOLUTION|>--- conflicted
+++ resolved
@@ -1,20 +1,12 @@
 from gibson2.object_states.max_temperature import MaxTemperature
-<<<<<<< HEAD
 from gibson2.object_states.object_state_base import AbsoluteObjectState, BooleanState
-=======
-from gibson2.object_states.object_state_base import CachingEnabledObjectState, BooleanState
 from gibson2.object_states.texture_change_state_mixin import TextureChangeStateMixin
 from gibson2.utils.utils import transform_texture
->>>>>>> bcc48050
 
 _DEFAULT_COOK_TEMPERATURE = 70
 
 
-<<<<<<< HEAD
-class Cooked(AbsoluteObjectState, BooleanState):
-=======
-class Cooked(CachingEnabledObjectState, BooleanState, TextureChangeStateMixin):
->>>>>>> bcc48050
+class Cooked(AbsoluteObjectState, BooleanState, TextureChangeStateMixin):
     def __init__(self, obj, cook_temperature=_DEFAULT_COOK_TEMPERATURE):
         super(Cooked, self).__init__(obj)
         self.cook_temperature = cook_temperature
@@ -23,6 +15,12 @@
     def get_dependencies():
         return AbsoluteObjectState.get_dependencies() + [MaxTemperature]
 
+    @staticmethod
+    def create_transformed_texture(diffuse_tex_filename, diffuse_tex_filename_transformed):
+        # 0.5 mixture with brown
+        transform_texture(diffuse_tex_filename,
+                          diffuse_tex_filename_transformed, 0.5, (139, 69, 19))
+
     def _set_value(self, new_value):
         current_max_temp = self.obj.states[MaxTemperature].get_value()
         if new_value:
@@ -30,9 +28,9 @@
             desired_max_temp = max(current_max_temp, self.cook_temperature)
         else:
             # Set at exactly one below cook temperature (or lower if in history).
-            desired_max_temp = min(current_max_temp, self.cook_temperature - 1.0)
+            desired_max_temp = min(
+                current_max_temp, self.cook_temperature - 1.0)
 
-<<<<<<< HEAD
         return self.obj.states[MaxTemperature].set_value(desired_max_temp)
 
     def _get_value(self):
@@ -45,16 +43,6 @@
 
     def _load(self, data):
         return
-=======
-    def _compute_value(self):
-        return self.obj.states[MaxTemperature].get_value() >= self.cook_temperature
 
-    def update(self, simulator):
-        super(Cooked, self).update(simulator)
-        self.update_texture()
-
-    @staticmethod
-    def create_transformed_texture(diffuse_tex_filename, diffuse_tex_filename_transformed):
-        # 0.5 mixture with brown
-        transform_texture(diffuse_tex_filename, diffuse_tex_filename_transformed, 0.5, (139, 69, 19))
->>>>>>> bcc48050
+    def _update(self, simulator):
+        self.update_texture()