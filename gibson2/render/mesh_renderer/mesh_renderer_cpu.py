--- conflicted
+++ resolved
@@ -156,13 +156,7 @@
                         buffer = self.renderer.fbo_ms
                     else:
                         buffer = self.renderer.fbo
-<<<<<<< HEAD
-
-                    self.renderer.r.draw_elements_instance(self.renderer.shaderProgram,
-                                                           self.renderer.materials_mapping[self.renderer.mesh_materials[object_idx]].is_texture(),
-=======
                     self.renderer.r.draw_elements_instance(self.renderer.materials_mapping[self.renderer.mesh_materials[object_idx]].is_texture(),
->>>>>>> 5d0c00e7
                                                            texture_id,
                                                            metallic_texture_id,
                                                            roughness_texture_id,
@@ -560,7 +554,8 @@
                  light_modulation_map_filename='',
                  optimized=False,
                  skybox_size=20.,
-                 light_dimming_factor=1.0):
+                 light_dimming_factor=1.0,
+                 fullscreen=False):
         self.use_fisheye = use_fisheye
         self.msaa = msaa
         self.enable_shadow = enable_shadow
@@ -572,6 +567,7 @@
         self.light_modulation_map_filename = light_modulation_map_filename
         self.light_dimming_factor = light_dimming_factor
         self.enable_pbr=enable_pbr
+        self.fullscreen=fullscreen
 
     def get_fastest(self):
         self.msaa = False
@@ -589,13 +585,7 @@
     It also manage a device to create OpenGL context on, and create buffers to store rendering results.
     """
 
-<<<<<<< HEAD
-    def __init__(self, width=512, height=512, vertical_fov=90, device_idx=0, use_fisheye=False, msaa=False,
-                 enable_shadow=False, env_texture_filename=os.path.join(gibson2.assets_path, 'test', 'Rs.hdr'),
-                 optimized=False, fullscreen=False, skybox_size=20.):
-=======
     def __init__(self, width=512, height=512, vertical_fov=90, device_idx=0, rendering_settings=MeshRendererSettings()):
->>>>>>> 5d0c00e7
         """
         :param width: width of the renderer output
         :param height: width of the renderer output
@@ -619,20 +609,10 @@
         self.height = height
         self.faces = []
         self.instances = []
-<<<<<<< HEAD
-        self.fisheye = use_fisheye
-        self.optimized = optimized
-        self.fullscreen = fullscreen
-        self.texture_files = {}
-        self.texture_load_counter = 0
-        self.enable_shadow = enable_shadow
-        self.platform = platform.system()
-=======
         self.fisheye = rendering_settings.use_fisheye
         self.optimized = rendering_settings.optimized
         self.texture_files = {}
         self.enable_shadow = rendering_settings.enable_shadow
->>>>>>> 5d0c00e7
 
         device_idx = None
         device = None
@@ -653,12 +633,8 @@
 
         self.device_idx = device_idx
         self.device_minor = device
-<<<<<<< HEAD
-        self.msaa = msaa
-=======
         self.msaa = rendering_settings.msaa
         self.platform = platform.system()
->>>>>>> 5d0c00e7
         if self.platform == 'Darwin' and self.optimized:
             logging.error('Optimized renderer is not supported on Mac')
             exit()
@@ -674,7 +650,7 @@
                 width, height, device)
 
         if self.platform == 'Windows':
-            self.r.init(True, self.fullscreen)
+            self.r.init(True, rendering_settings.fullscreen)
         else:
             self.r.init()
 
@@ -749,21 +725,6 @@
         self.materials_mapping = {}
         self.mesh_materials = []
 
-<<<<<<< HEAD
-        self.texture_load_counter = 0
-
-        print("About to setup pbr!")
-        self.env_texture_filename = env_texture_filename
-        self.skybox_size = skybox_size
-        if not self.platform == 'Darwin':
-            self.setup_pbr()
-
-    def setup_pbr(self):
-        if os.path.exists(self.env_texture_filename):
-            print("Setup pbr!")
-            self.r.setup_pbr(os.path.join(os.path.dirname(
-                mesh_renderer.__file__), 'shaders/'), self.env_texture_filename)
-=======
         self.rendering_settings = rendering_settings
 
         self.skybox_size = rendering_settings.skybox_size
@@ -781,7 +742,6 @@
                              self.rendering_settings.light_modulation_map_filename,
                              self.rendering_settings.light_dimming_factor
                              )
->>>>>>> 5d0c00e7
         else:
             logging.warning(
                 "Environment texture not available, cannot use PBR.")
