--- conflicted
+++ resolved
@@ -268,12 +268,6 @@
         self.frame_skip = frame_skip
         self.model_id = configs.FETCH_MODEL_ID
         ## Mode initialized with mode=SENSOR
-<<<<<<< HEAD
-        self.robot = Husky(is_discrete=is_discrete)
-        CameraRobotEnv.__init__(self, mode="SENSOR", gpu_count=gpu_count, scene_type="building")
-=======
->>>>>>> fc003acf
-
         self.tracking_camera = tracking_camera
 
         self.robot = Husky(
