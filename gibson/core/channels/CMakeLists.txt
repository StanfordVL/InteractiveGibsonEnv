# CMake entry point
cmake_minimum_required (VERSION 3.0)
project (Tutorials)

find_package(OpenGL REQUIRED)
find_package(GLUT REQUIRED)

MESSAGE( STATUS "CMAKE_BINARY_DIR:         " ${CMAKE_BINARY_DIR} )
MESSAGE( STATUS "CMAKE_SOURCE_DIR:         " ${CMAKE_SOURCE_DIR} )


# find freeimageplus
set(CMAKE_MODULE_PATH ${CMAKE_CURRENT_SOURCE_DIR})
SET(FREEIMAGEPLUS_FIND_REQUIRED TRUE)
SET(FREEIMAGEPLUS_FIND_QUIETLY FALSE)
find_package(FreeImagePlus)
if (FREEIMAGEPLUS_FOUND)
    include_directories(${FREEIMAGEPLUS_INCLUDE_DIR})
    link_libraries(${FREEIMAGEPLUS_LIBRARY})
    message(${FREEIMAGEPLUS_LIBRARY})
else()
    message("FREEIMAGEPLUS NOT FOUND")
endif()

SET(FREEIMAGE_FIND_REQUIRED TRUE)
SET(FREEIMAGE_FIND_QUIETLY FALSE)
find_package(FreeImage)
if (FREEIMAGE_FOUND)
    include_directories(${FREEIMAGE_INCLUDE_DIRS})
    link_libraries(${FREEIMAGE_LIBRARY})
    message(${FREEIMAGE_LIBRARY})
else()
    message("FREEIMAGE_FOUND NOT FOUND")
endif()
# ------ Cuda
find_package(CUDA REQUIRED)
include_directories(${CUDA_INCLUDE_DIRS})
link_directories(${CUDA_LIBRARY_DIRS})
# set(CUDA_SEPARABLE_COMPILATION ON)
# set(CUDA_ARCH -gencode arch=compute_35,code=sm_35)
# set(CUDA_NVCC_FLAGS ${CUDA_NVCC_FLAGS} ${CUDA_ARCH} -Xcompiler -fPIC -shared -o)
set(CUDA_NVCC_FLAGS ${CUDA_NVCC_FLAGS} " --Wno-deprecated-gpu-targets -std=c++11")

if( CMAKE_SOURCE_DIR MATCHES " " )
    message( "Your Source Directory contains spaces. If you experience problems when compiling, this can be the cause." )
endif()
if( CMAKE_BINARY_DIR MATCHES " " )
    message( "Your Build Directory contains spaces. If you experience problems when compiling, this can be the cause." )
endif()

## use this to globally use C++11 with in our project
set(CMAKE_CXX_STANDARD 11)

SET(CMAKE_CXX_FLAGS "-D_MWAITXINTRIN_H_INCLUDED -D_FORCE_INLINES -D__STRICT_ANSI__")


## load in pkg-config support
find_package(PkgConfig)
## use pkg-config to get hints for 0mq locations
pkg_check_modules(PC_ZeroMQ QUIET zmq)
## use the hint from above to find where 'zmq.hpp' is located
find_path(ZeroMQ_INCLUDE_DIR
        NAMES zmq.hpp
        PATHS ${PC_ZeroMQ_INCLUDE_DIRS}
        )

## use the hint from about to find the location of libzmq
find_library(ZeroMQ_LIBRARY
        NAMES zmq
        PATHS ${PC_ZeroMQ_LIBRARY_DIRS}
        )

find_package(GLEW REQUIRED)
if (GLEW_FOUND)
    include_directories(${GLEW_INCLUDE_DIRS})
    link_libraries(${GLEW_LIBRARIES})
    add_definitions(${GLEW_DEFINITIONS})
    message(${GLEW_LIBRARIES})
else()
    message("GLEW NOT FOUND")
endif()

find_package(ASSIMP REQUIRED)
if(ASSIMP_FOUND)
    include_directories(${ASSIMP_INCLUDE_DIR})
endif()


# Compile external dependencies
add_subdirectory (external)

# On Visual 2005 and above, this module can set the debug working directory

#find_package(glfw REQUIRED)

#message("GLFW" ${GLFW3_INCLUDE_DIR}/GLFW)
#message("GLFW lib" ${GLFW3_LIBRARY})

include_directories(
    ${GLEW_INCLUDE_DIRS}
    ${FREEIMAGEPLUS_INCLUDE_DIR}
    ${FREEIMAGE_INCLUDE_DIRS}
    #${GLFW3_INCLUDE_DIR}/GLFW
    external/glfw-3.1.2/include/GLFW
    external/lodepng/
    ${GLUT_INCLUDE_DIRS}
    .
    ${ZeroMQ_INCLUDE_DIR}
)


set(ALL_LIBS
    ${OPENGL_LIBRARY}
    ${FREEIMAGEPLUS_LIBRARY}
    ${FREEIMAGE_LIBRARY}
    ${GLEW_LIBRARY}
    GLEW_1130
    ${GLUT_LIBRARY}
    ${ZeroMQ_LIBRARY}
    glfw
)

add_definitions(
    -DTW_STATIC
    -DTW_NO_LIB_PRAGMA
    -DTW_NO_DIRECT3D
    -DGLEW_STATIC
    -D_CRT_SECURE_NO_WARNINGS
)



cuda_add_executable(depth_render
    depth_render/render.cpp
    common/render_cuda_f.cu
    common/render_cuda_f.h
    common/shader.cpp
    common/shader.hpp
    common/controls.cpp
    common/controls.hpp
    common/MTLtexture.cpp
    common/MTLtexture.hpp
    common/texture.cpp
    common/texture.hpp
    common/MTLobjloader.cpp
    common/MTLobjloader.hpp
    common/objloader.cpp
    common/objloader.hpp
    common/ply.cpp
    common/ply.h
    common/plyloader.cpp
    common/plyloader.h
    common/vboindexer.cpp
    common/vboindexer.hpp
    common/text2D.hpp
    common/text2D.cpp
    common/cmdline.h

    external/lodepng/lodepng.h
    external/lodepng/lodepng.cpp

    depth_render/StandardShadingRTT.vertexshader
    depth_render/MistShadingRTT.fragmentshader
    depth_render/NormalShadingRTT.fragmentshader
    depth_render/Passthrough.vertexshader
    depth_render/WobblyTexture.fragmentshader
)


target_link_libraries(depth_render
    ${ALL_LIBS}
)

# Xcode and Visual working directories
set_target_properties(depth_render PROPERTIES XCODE_ATTRIBUTE_CONFIGURATION_BUILD_DIR "${CMAKE_CURRENT_SOURCE_DIR}/depth_render/")


<<<<<<< HEAD

add_executable(demo
    depth_render/demo.cpp
    common/shader.cpp
    common/shader.hpp
    common/controls.cpp
    common/controls.hpp
    common/MTLtexture.cpp
    common/MTLtexture.hpp
    common/texture.cpp
    common/texture.hpp
    common/MTLobjloader.cpp
    common/MTLobjloader.hpp
    common/objloader.cpp
    common/objloader.hpp
    common/ply.cpp
    common/ply.h
    common/plyloader.cpp
    common/plyloader.h
    common/vboindexer.cpp
    common/vboindexer.hpp
    common/text2D.hpp
    common/text2D.cpp
    common/cmdline.h

    external/lodepng/lodepng.h
    external/lodepng/lodepng.cpp

    depth_render/StandardShadingRTT.vertexshader
    depth_render/MistShadingRTT.fragmentshader
    depth_render/NormalShadingRTT.fragmentshader
    depth_render/Passthrough.vertexshader
    depth_render/WobblyTexture.fragmentshader
)

target_link_libraries(demo
    ${ALL_LIBS}
    ${GLUT_LIBRARY}
    ${ZeroMQ_LIBRARY}
    ${GLEW_LIBRARIES}
)

# Xcode and Visual working directories
set_target_properties(demo PROPERTIES XCODE_ATTRIBUTE_CONFIGURATION_BUILD_DIR "${CMAKE_CURRENT_SOURCE_DIR}/depth_render/")


=======
>>>>>>> af365993
add_executable(hwclient
    depth_render/hwclient.cpp
)

target_link_libraries(hwclient
    ${ALL_LIBS}
    ${GLUT_LIBRARY}
    ${ZeroMQ_LIBRARY}
    ${GLEW_LIBRARIES}
)

SOURCE_GROUP(common REGULAR_EXPRESSION ".*/common/.*" )
SOURCE_GROUP(shaders REGULAR_EXPRESSION ".*/.*shader$" )


add_custom_command(
   TARGET depth_render POST_BUILD
   COMMAND ${CMAKE_COMMAND} -E copy "${CMAKE_CURRENT_BINARY_DIR}/${CMAKE_CFG_INTDIR}/depth_render${CMAKE_EXECUTABLE_SUFFIX}" "${CMAKE_CURRENT_SOURCE_DIR}/depth_render/"
)
<|MERGE_RESOLUTION|>--- conflicted
+++ resolved
@@ -1,245 +1,240 @@
-# CMake entry point
-cmake_minimum_required (VERSION 3.0)
-project (Tutorials)
-
-find_package(OpenGL REQUIRED)
-find_package(GLUT REQUIRED)
-
-MESSAGE( STATUS "CMAKE_BINARY_DIR:         " ${CMAKE_BINARY_DIR} )
-MESSAGE( STATUS "CMAKE_SOURCE_DIR:         " ${CMAKE_SOURCE_DIR} )
-
-
-# find freeimageplus
-set(CMAKE_MODULE_PATH ${CMAKE_CURRENT_SOURCE_DIR})
-SET(FREEIMAGEPLUS_FIND_REQUIRED TRUE)
-SET(FREEIMAGEPLUS_FIND_QUIETLY FALSE)
-find_package(FreeImagePlus)
-if (FREEIMAGEPLUS_FOUND)
-    include_directories(${FREEIMAGEPLUS_INCLUDE_DIR})
-    link_libraries(${FREEIMAGEPLUS_LIBRARY})
-    message(${FREEIMAGEPLUS_LIBRARY})
-else()
-    message("FREEIMAGEPLUS NOT FOUND")
-endif()
-
-SET(FREEIMAGE_FIND_REQUIRED TRUE)
-SET(FREEIMAGE_FIND_QUIETLY FALSE)
-find_package(FreeImage)
-if (FREEIMAGE_FOUND)
-    include_directories(${FREEIMAGE_INCLUDE_DIRS})
-    link_libraries(${FREEIMAGE_LIBRARY})
-    message(${FREEIMAGE_LIBRARY})
-else()
-    message("FREEIMAGE_FOUND NOT FOUND")
-endif()
-# ------ Cuda
-find_package(CUDA REQUIRED)
-include_directories(${CUDA_INCLUDE_DIRS})
-link_directories(${CUDA_LIBRARY_DIRS})
-# set(CUDA_SEPARABLE_COMPILATION ON)
-# set(CUDA_ARCH -gencode arch=compute_35,code=sm_35)
-# set(CUDA_NVCC_FLAGS ${CUDA_NVCC_FLAGS} ${CUDA_ARCH} -Xcompiler -fPIC -shared -o)
-set(CUDA_NVCC_FLAGS ${CUDA_NVCC_FLAGS} " --Wno-deprecated-gpu-targets -std=c++11")
-
-if( CMAKE_SOURCE_DIR MATCHES " " )
-    message( "Your Source Directory contains spaces. If you experience problems when compiling, this can be the cause." )
-endif()
-if( CMAKE_BINARY_DIR MATCHES " " )
-    message( "Your Build Directory contains spaces. If you experience problems when compiling, this can be the cause." )
-endif()
-
-## use this to globally use C++11 with in our project
-set(CMAKE_CXX_STANDARD 11)
-
-SET(CMAKE_CXX_FLAGS "-D_MWAITXINTRIN_H_INCLUDED -D_FORCE_INLINES -D__STRICT_ANSI__")
-
-
-## load in pkg-config support
-find_package(PkgConfig)
-## use pkg-config to get hints for 0mq locations
-pkg_check_modules(PC_ZeroMQ QUIET zmq)
-## use the hint from above to find where 'zmq.hpp' is located
-find_path(ZeroMQ_INCLUDE_DIR
-        NAMES zmq.hpp
-        PATHS ${PC_ZeroMQ_INCLUDE_DIRS}
-        )
-
-## use the hint from about to find the location of libzmq
-find_library(ZeroMQ_LIBRARY
-        NAMES zmq
-        PATHS ${PC_ZeroMQ_LIBRARY_DIRS}
-        )
-
-find_package(GLEW REQUIRED)
-if (GLEW_FOUND)
-    include_directories(${GLEW_INCLUDE_DIRS})
-    link_libraries(${GLEW_LIBRARIES})
-    add_definitions(${GLEW_DEFINITIONS})
-    message(${GLEW_LIBRARIES})
-else()
-    message("GLEW NOT FOUND")
-endif()
-
-find_package(ASSIMP REQUIRED)
-if(ASSIMP_FOUND)
-    include_directories(${ASSIMP_INCLUDE_DIR})
-endif()
-
-
-# Compile external dependencies
-add_subdirectory (external)
-
-# On Visual 2005 and above, this module can set the debug working directory
-
-#find_package(glfw REQUIRED)
-
-#message("GLFW" ${GLFW3_INCLUDE_DIR}/GLFW)
-#message("GLFW lib" ${GLFW3_LIBRARY})
-
-include_directories(
-    ${GLEW_INCLUDE_DIRS}
-    ${FREEIMAGEPLUS_INCLUDE_DIR}
-    ${FREEIMAGE_INCLUDE_DIRS}
-    #${GLFW3_INCLUDE_DIR}/GLFW
-    external/glfw-3.1.2/include/GLFW
-    external/lodepng/
-    ${GLUT_INCLUDE_DIRS}
-    .
-    ${ZeroMQ_INCLUDE_DIR}
-)
-
-
-set(ALL_LIBS
-    ${OPENGL_LIBRARY}
-    ${FREEIMAGEPLUS_LIBRARY}
-    ${FREEIMAGE_LIBRARY}
-    ${GLEW_LIBRARY}
-    GLEW_1130
-    ${GLUT_LIBRARY}
-    ${ZeroMQ_LIBRARY}
-    glfw
-)
-
-add_definitions(
-    -DTW_STATIC
-    -DTW_NO_LIB_PRAGMA
-    -DTW_NO_DIRECT3D
-    -DGLEW_STATIC
-    -D_CRT_SECURE_NO_WARNINGS
-)
-
-
-
-cuda_add_executable(depth_render
-    depth_render/render.cpp
-    common/render_cuda_f.cu
-    common/render_cuda_f.h
-    common/shader.cpp
-    common/shader.hpp
-    common/controls.cpp
-    common/controls.hpp
-    common/MTLtexture.cpp
-    common/MTLtexture.hpp
-    common/texture.cpp
-    common/texture.hpp
-    common/MTLobjloader.cpp
-    common/MTLobjloader.hpp
-    common/objloader.cpp
-    common/objloader.hpp
-    common/ply.cpp
-    common/ply.h
-    common/plyloader.cpp
-    common/plyloader.h
-    common/vboindexer.cpp
-    common/vboindexer.hpp
-    common/text2D.hpp
-    common/text2D.cpp
-    common/cmdline.h
-
-    external/lodepng/lodepng.h
-    external/lodepng/lodepng.cpp
-
-    depth_render/StandardShadingRTT.vertexshader
-    depth_render/MistShadingRTT.fragmentshader
-    depth_render/NormalShadingRTT.fragmentshader
-    depth_render/Passthrough.vertexshader
-    depth_render/WobblyTexture.fragmentshader
-)
-
-
-target_link_libraries(depth_render
-    ${ALL_LIBS}
-)
-
-# Xcode and Visual working directories
-set_target_properties(depth_render PROPERTIES XCODE_ATTRIBUTE_CONFIGURATION_BUILD_DIR "${CMAKE_CURRENT_SOURCE_DIR}/depth_render/")
-
-
-<<<<<<< HEAD
-
-add_executable(demo
-    depth_render/demo.cpp
-    common/shader.cpp
-    common/shader.hpp
-    common/controls.cpp
-    common/controls.hpp
-    common/MTLtexture.cpp
-    common/MTLtexture.hpp
-    common/texture.cpp
-    common/texture.hpp
-    common/MTLobjloader.cpp
-    common/MTLobjloader.hpp
-    common/objloader.cpp
-    common/objloader.hpp
-    common/ply.cpp
-    common/ply.h
-    common/plyloader.cpp
-    common/plyloader.h
-    common/vboindexer.cpp
-    common/vboindexer.hpp
-    common/text2D.hpp
-    common/text2D.cpp
-    common/cmdline.h
-
-    external/lodepng/lodepng.h
-    external/lodepng/lodepng.cpp
-
-    depth_render/StandardShadingRTT.vertexshader
-    depth_render/MistShadingRTT.fragmentshader
-    depth_render/NormalShadingRTT.fragmentshader
-    depth_render/Passthrough.vertexshader
-    depth_render/WobblyTexture.fragmentshader
-)
-
-target_link_libraries(demo
-    ${ALL_LIBS}
-    ${GLUT_LIBRARY}
-    ${ZeroMQ_LIBRARY}
-    ${GLEW_LIBRARIES}
-)
-
-# Xcode and Visual working directories
-set_target_properties(demo PROPERTIES XCODE_ATTRIBUTE_CONFIGURATION_BUILD_DIR "${CMAKE_CURRENT_SOURCE_DIR}/depth_render/")
-
-
-=======
->>>>>>> af365993
-add_executable(hwclient
-    depth_render/hwclient.cpp
-)
-
-target_link_libraries(hwclient
-    ${ALL_LIBS}
-    ${GLUT_LIBRARY}
-    ${ZeroMQ_LIBRARY}
-    ${GLEW_LIBRARIES}
-)
-
-SOURCE_GROUP(common REGULAR_EXPRESSION ".*/common/.*" )
-SOURCE_GROUP(shaders REGULAR_EXPRESSION ".*/.*shader$" )
-
-
-add_custom_command(
-   TARGET depth_render POST_BUILD
-   COMMAND ${CMAKE_COMMAND} -E copy "${CMAKE_CURRENT_BINARY_DIR}/${CMAKE_CFG_INTDIR}/depth_render${CMAKE_EXECUTABLE_SUFFIX}" "${CMAKE_CURRENT_SOURCE_DIR}/depth_render/"
-)
+# CMake entry point
+cmake_minimum_required (VERSION 3.0)
+project (Tutorials)
+
+find_package(OpenGL REQUIRED)
+find_package(GLUT REQUIRED)
+
+MESSAGE( STATUS "CMAKE_BINARY_DIR:         " ${CMAKE_BINARY_DIR} )
+MESSAGE( STATUS "CMAKE_SOURCE_DIR:         " ${CMAKE_SOURCE_DIR} )
+
+
+# find freeimageplus
+set(CMAKE_MODULE_PATH ${CMAKE_CURRENT_SOURCE_DIR})
+SET(FREEIMAGEPLUS_FIND_REQUIRED TRUE)
+SET(FREEIMAGEPLUS_FIND_QUIETLY FALSE)
+find_package(FreeImagePlus)
+if (FREEIMAGEPLUS_FOUND)
+    include_directories(${FREEIMAGEPLUS_INCLUDE_DIR})
+    link_libraries(${FREEIMAGEPLUS_LIBRARY})
+    message(${FREEIMAGEPLUS_LIBRARY})
+else()
+    message("FREEIMAGEPLUS NOT FOUND")
+endif()
+
+SET(FREEIMAGE_FIND_REQUIRED TRUE)
+SET(FREEIMAGE_FIND_QUIETLY FALSE)
+find_package(FreeImage)
+if (FREEIMAGE_FOUND)
+    include_directories(${FREEIMAGE_INCLUDE_DIRS})
+    link_libraries(${FREEIMAGE_LIBRARY})
+    message(${FREEIMAGE_LIBRARY})
+else()
+    message("FREEIMAGE_FOUND NOT FOUND")
+endif()
+# ------ Cuda
+find_package(CUDA REQUIRED)
+include_directories(${CUDA_INCLUDE_DIRS})
+link_directories(${CUDA_LIBRARY_DIRS})
+# set(CUDA_SEPARABLE_COMPILATION ON)
+# set(CUDA_ARCH -gencode arch=compute_35,code=sm_35)
+# set(CUDA_NVCC_FLAGS ${CUDA_NVCC_FLAGS} ${CUDA_ARCH} -Xcompiler -fPIC -shared -o)
+set(CUDA_NVCC_FLAGS ${CUDA_NVCC_FLAGS} " --Wno-deprecated-gpu-targets -std=c++11")
+
+
+if( CMAKE_SOURCE_DIR MATCHES " " )
+    message( "Your Source Directory contains spaces. If you experience problems when compiling, this can be the cause." )
+endif()
+if( CMAKE_BINARY_DIR MATCHES " " )
+    message( "Your Build Directory contains spaces. If you experience problems when compiling, this can be the cause." )
+endif()
+
+## use this to globally use C++11 with in our project
+set(CMAKE_CXX_STANDARD 11)
+
+SET(CMAKE_CXX_FLAGS "-D_MWAITXINTRIN_H_INCLUDED -D_FORCE_INLINES -D__STRICT_ANSI__")
+
+
+## load in pkg-config support
+find_package(PkgConfig)
+## use pkg-config to get hints for 0mq locations
+pkg_check_modules(PC_ZeroMQ QUIET zmq)
+## use the hint from above to find where 'zmq.hpp' is located
+find_path(ZeroMQ_INCLUDE_DIR
+        NAMES zmq.hpp
+        PATHS ${PC_ZeroMQ_INCLUDE_DIRS}
+        )
+
+## use the hint from about to find the location of libzmq
+find_library(ZeroMQ_LIBRARY
+        NAMES zmq
+        PATHS ${PC_ZeroMQ_LIBRARY_DIRS}
+        )
+
+find_package(GLEW REQUIRED)
+if (GLEW_FOUND)
+    include_directories(${GLEW_INCLUDE_DIRS})
+    link_libraries(${GLEW_LIBRARIES})
+    add_definitions(${GLEW_DEFINITIONS})
+    message(${GLEW_LIBRARIES})
+else()
+    message("GLEW NOT FOUND")
+endif()
+
+find_package(ASSIMP REQUIRED)
+if(ASSIMP_FOUND)
+    include_directories(${ASSIMP_INCLUDE_DIR})
+endif()
+
+
+# Compile external dependencies
+add_subdirectory (external)
+
+# On Visual 2005 and above, this module can set the debug working directory
+
+#find_package(glfw REQUIRED)
+
+#message("GLFW" ${GLFW3_INCLUDE_DIR}/GLFW)
+#message("GLFW lib" ${GLFW3_LIBRARY})
+
+include_directories(
+    ${GLEW_INCLUDE_DIRS}
+    ${FREEIMAGEPLUS_INCLUDE_DIR}
+    ${FREEIMAGE_INCLUDE_DIRS}
+    #${GLFW3_INCLUDE_DIR}/GLFW
+    external/glfw-3.1.2/include/GLFW
+    external/lodepng/
+    ${GLUT_INCLUDE_DIRS}
+    .
+    ${ZeroMQ_INCLUDE_DIR}
+)
+
+
+set(ALL_LIBS
+    ${OPENGL_LIBRARY}
+    ${FREEIMAGEPLUS_LIBRARY}
+    ${FREEIMAGE_LIBRARY}
+    ${GLEW_LIBRARY}
+    GLEW_1130
+    ${GLUT_LIBRARY}
+    ${ZeroMQ_LIBRARY}
+    glfw
+)
+
+add_definitions(
+    -DTW_STATIC
+    -DTW_NO_LIB_PRAGMA
+    -DTW_NO_DIRECT3D
+    -DGLEW_STATIC
+    -D_CRT_SECURE_NO_WARNINGS
+)
+
+
+
+cuda_add_executable(depth_render
+    depth_render/render.cpp
+    common/render_cuda_f.cu
+    common/render_cuda_f.h
+    common/shader.cpp
+    common/shader.hpp
+    common/controls.cpp
+    common/controls.hpp
+    common/MTLtexture.cpp
+    common/MTLtexture.hpp
+    common/texture.cpp
+    common/texture.hpp
+    common/MTLobjloader.cpp
+    common/MTLobjloader.hpp
+    common/objloader.cpp
+    common/objloader.hpp
+    common/ply.cpp
+    common/ply.h
+    common/plyloader.cpp
+    common/plyloader.h
+    common/vboindexer.cpp
+    common/vboindexer.hpp
+    common/text2D.hpp
+    common/text2D.cpp
+    common/cmdline.h
+
+    external/lodepng/lodepng.h
+    external/lodepng/lodepng.cpp
+
+    depth_render/StandardShadingRTT.vertexshader
+    depth_render/MistShadingRTT.fragmentshader
+    depth_render/NormalShadingRTT.fragmentshader
+    depth_render/Passthrough.vertexshader
+    depth_render/WobblyTexture.fragmentshader
+)
+
+
+target_link_libraries(depth_render
+    ${ALL_LIBS}
+)
+
+# Xcode and Visual working directories
+set_target_properties(depth_render PROPERTIES XCODE_ATTRIBUTE_CONFIGURATION_BUILD_DIR "${CMAKE_CURRENT_SOURCE_DIR}/depth_render/")
+
+add_executable(demo
+    depth_render/demo.cpp
+    common/shader.cpp
+    common/shader.hpp
+    common/controls.cpp
+    common/controls.hpp
+    common/MTLtexture.cpp
+    common/MTLtexture.hpp
+    common/texture.cpp
+    common/texture.hpp
+    common/MTLobjloader.cpp
+    common/MTLobjloader.hpp
+    common/objloader.cpp
+    common/objloader.hpp
+    common/ply.cpp
+    common/ply.h
+    common/plyloader.cpp
+    common/plyloader.h
+    common/vboindexer.cpp
+    common/vboindexer.hpp
+    common/text2D.hpp
+    common/text2D.cpp
+    common/cmdline.h
+
+    external/lodepng/lodepng.h
+    external/lodepng/lodepng.cpp
+
+    depth_render/StandardShadingRTT.vertexshader
+    depth_render/MistShadingRTT.fragmentshader
+    depth_render/NormalShadingRTT.fragmentshader
+    depth_render/Passthrough.vertexshader
+    depth_render/WobblyTexture.fragmentshader
+)
+
+target_link_libraries(demo
+    ${ALL_LIBS}
+    ${GLUT_LIBRARY}
+    ${ZeroMQ_LIBRARY}
+    ${GLEW_LIBRARIES}
+)
+
+# Xcode and Visual working directories
+set_target_properties(demo PROPERTIES XCODE_ATTRIBUTE_CONFIGURATION_BUILD_DIR "${CMAKE_CURRENT_SOURCE_DIR}/depth_render/")
+
+add_executable(hwclient
+    depth_render/hwclient.cpp
+)
+
+target_link_libraries(hwclient
+    ${ALL_LIBS}
+    ${GLUT_LIBRARY}
+    ${ZeroMQ_LIBRARY}
+    ${GLEW_LIBRARIES}
+)
+
+SOURCE_GROUP(common REGULAR_EXPRESSION ".*/common/.*" )
+SOURCE_GROUP(shaders REGULAR_EXPRESSION ".*/.*shader$" )
+
+
+add_custom_command(
+   TARGET depth_render POST_BUILD
+   COMMAND ${CMAKE_COMMAND} -E copy "${CMAKE_CURRENT_BINARY_DIR}/${CMAKE_CFG_INTDIR}/depth_render${CMAKE_EXECUTABLE_SUFFIX}" "${CMAKE_CURRENT_SOURCE_DIR}/depth_render/"
+)