from setuptools import setup, find_packages
from setuptools.command.develop import develop
from setuptools.command.install import install
from subprocess import check_call
from distutils.command.build_py import build_py as _build_py
import sys, os.path

'''
class PostInstallCommand(install):
        """Post-installation for installation mode."""
        def run(self):
                print('post installation')
                check_call("bash realenv/envs/build.sh".split())
                install.run(self)
'''

setup(name='gibson',
    version='0.2.0',
    description='Real Environment Developed by Stanford University',
    url='https://github.com/fxia22/realenv',
    author='Stanford University',
    zip_safe=False,
    install_requires=[
            'numpy>=1.10.4',
            'pyglet>=1.2.0',
            'gym==0.9.4',
            'Pillow>=3.3.0',
            'PyYAML>=3.12',
            'numpy>=1.13',
            'pybullet==1.9.4',
            'transforms3d>=0.3.1',
            'tqdm >= 4',
            'pyzmq>=16.0.2',
            'Pillow>=4.2.1',
            'matplotlib>=2.1.0',
            'mpi4py>=2.0.0',
            'cloudpickle>=0.4.1',
            'pygame>=1.9.3',
            'opencv-python',
<<<<<<< HEAD
            #'torch>=0.2.0',
=======
>>>>>>> 97f8dbcc
            'torchvision==0.2.0',
            'aenum'
    ],
    tests_require=[],
    # cmdclass={
    #    'install': PostInstallCommand
    #}
)


# check_call("bash realenv/envs/build.sh".split())<|MERGE_RESOLUTION|>--- conflicted
+++ resolved
@@ -37,10 +37,6 @@
             'cloudpickle>=0.4.1',
             'pygame>=1.9.3',
             'opencv-python',
-<<<<<<< HEAD
-            #'torch>=0.2.0',
-=======
->>>>>>> 97f8dbcc
             'torchvision==0.2.0',
             'aenum'
     ],
